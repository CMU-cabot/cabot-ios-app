/*******************************************************************************
 * Copyright (c) 2021  Carnegie Mellon University
 *
 * Permission is hereby granted, free of charge, to any person obtaining a copy
 * of this software and associated documentation files (the "Software"), to deal
 * in the Software without restriction, including without limitation the rights
 * to use, copy, modify, merge, publish, distribute, sublicense, and/or sell
 * copies of the Software, and to permit persons to whom the Software is
 * furnished to do so, subject to the following conditions:
 *
 * The above copyright notice and this permission notice shall be included in
 * all copies or substantial portions of the Software.
 *
 * THE SOFTWARE IS PROVIDED "AS IS", WITHOUT WARRANTY OF ANY KIND, EXPRESS OR
 * IMPLIED, INCLUDING BUT NOT LIMITED TO THE WARRANTIES OF MERCHANTABILITY,
 * FITNESS FOR A PARTICULAR PURPOSE AND NONINFRINGEMENT. IN NO EVENT SHALL THE
 * AUTHORS OR COPYRIGHT HOLDERS BE LIABLE FOR ANY CLAIM, DAMAGES OR OTHER
 * LIABILITY, WHETHER IN AN ACTION OF CONTRACT, TORT OR OTHERWISE, ARISING FROM,
 * OUT OF OR IN CONNECTION WITH THE SOFTWARE OR THE USE OR OTHER DEALINGS IN
 * THE SOFTWARE.
 *******************************************************************************/

import SwiftUI
import CoreData

struct MainMenuView: View {
    @Environment(\.locale) var locale
    @EnvironmentObject var modelData: CaBotAppModel

    var body: some View {
        Form {
            UserInfoView()
                .environmentObject(modelData)
            if modelData.noSuitcaseDebug {
                Label("No Suitcase Debug mode", systemImage: "exclamationmark.triangle")
                    .foregroundColor(.red)
            }
            if hasAnyAction() {
                ActionMenus()
                    .environmentObject(modelData)
            }
            DestinationMenus()
                .environmentObject(modelData)
            MainMenus()
                .environmentObject(modelData)
                .disabled(!modelData.suitcaseConnected && !modelData.menuDebug)
            StatusMenus()
                .environmentObject(modelData)
            MapMenus()
                .environmentObject(modelData)
            SettingMenus()
                .environmentObject(modelData)
        }
    }

    func hasAnyAction() -> Bool {
        if modelData.tourManager.hasDestination && modelData.menuDebug {
            return true
        }
        if let ad = modelData.tourManager.arrivedDestination {
            if let _ = ad.content?.url {
                return true
            }
            if modelData.tourManager.currentDestination == nil,
               let _ = ad.waitingDestination?.value,
               let _ = ad.waitingDestination?.title {
                return true
            }
        }
        return false
    }
}

struct UserInfoDestinations: View {
    @EnvironmentObject var modelData: CaBotAppModel

    @State private var isConfirming = false
    @State private var targetTour: Tour?
    var body: some View {
        Form {
            Section(header: Text("Actions")) {
                Button(action: {
                    isConfirming = true
                }) {
                    Label{
                        Text("CANCEL_NAVIGATION")
                    } icon: {
                        Image(systemName: "xmark.circle")
                    }
                }
                .confirmationDialog(Text("CANCEL_NAVIGATION"), isPresented: $isConfirming) {
                    Button {
                        modelData.clearAll()
                        NavigationUtil.popToRootView()
                        modelData.share(user_info: SharedInfo(type: .ClearDestinations, value: ""))
                        
                    } label: {
                        Text("CANCEL_ALL")
                    }
                    Button("Cancel", role: .cancel) {
                    }
                } message: {
                    let message = LocalizedStringKey("CANCEL_NAVIGATION_MESSAGE \(modelData.userInfo.destinations.count, specifier: "%d")")
                    Text(message)
                }
            }
            Section(header: Text("Tour")) {
                ForEach(modelData.userInfo.destinations, id: \.self) { destination in
                    Label {
                        Text(destination)
                    } icon: {
                        Image(systemName: "mappin.and.ellipse")
                    }
                }
            }
        }
    }
}

struct UserInfoView: View {
    @EnvironmentObject var modelData: CaBotAppModel
    
    var body: some View {
        let grayOutOpacity = (modelData.isUserAppConnected && modelData.suitcaseConnected) ? 1.0 : 0.1
        Section(header: Text("User App Info")) {
            if modelData.suitcaseConnected && !modelData.isUserAppConnected {
                Label {
                    Text("USER_APP_NOT_CONNECTED").foregroundColor(.red)
                } icon: {
                    Image(systemName: "xmark.circle").foregroundColor(.red)
                }
            }
            Group {
                Label {
                    if (modelData.userInfo.selectedTour.isEmpty) {
                        if (modelData.userInfo.destinations.count == 0) {
                            Text("PLACEHOLDER_TOUR_TITLE").foregroundColor(.gray)
                        } else {
                            Text("CUSTOMIZED_TOUR")
                        }
                    } else {
                        Text(modelData.userInfo.selectedTour)
                    }
                } icon: {
                    Image(systemName: "list.bullet.rectangle.portrait")
                }
                Label {
                    if modelData.userInfo.currentDestination != "" {
                        Text(modelData.userInfo.currentDestination)
                    } else if modelData.userInfo.nextDestination != "" {
                        Text(modelData.userInfo.nextDestination)
                    } else {
                        Text("PLACEHOLDER_DESTINATION_TITLE").foregroundColor(.gray)
                    }
                    if modelData.systemStatus.level == .Active{
                        Spacer()
                        HStack {
                            Image(systemName: modelData.touchStatus.level.icon)
                                .resizable()
                                .aspectRatio(contentMode: .fit)
                                .frame(width: 24, height: 24)
                        }
                        .foregroundColor(modelData.touchStatus.level.color)
                    }
                } icon: {
                    if modelData.userInfo.currentDestination != "" {
                        Image(systemName: "arrow.triangle.turn.up.right.diamond")
                    } else {
                        Image(systemName: "mappin.and.ellipse")
                    }
                }
<<<<<<< HEAD
            } else if modelData.userInfo.speakingText.count > 1 {
                ForEach(modelData.userInfo.speakingText[..<2], id: \.self) { text in
                    SpokenTokenView(speakingText: text)
=======
                if modelData.userInfo.nextDestination != "" {
                    Button(action: {
                        modelData.share(user_info: SharedInfo(type: .Skip, value: ""))
                    }) {
                        Label{
                            if modelData.userInfo.currentDestination != ""{
                                Text("Skip Label \(modelData.userInfo.currentDestination)")
                            }else{
                                Text("Skip Label \(modelData.userInfo.nextDestination)")
                            }
                        } icon: {
                            Image(systemName: "arrow.right.to.line")
                        }
                    }
>>>>>>> 3201396d
                }
                if (modelData.userInfo.destinations.count >= 1) {
                    NavigationLink(destination: UserInfoDestinations().environmentObject(modelData).heartbeat("UserInfoDestinations"), label: {
                        HStack {
                            Spacer()
                            Text("See detail")
                        }
                    })
                }
<<<<<<< HEAD
            } else {
                ForEach(modelData.userInfo.speakingText, id: \.self) { text in
                    SpokenTokenView(speakingText: text)
                }
            }
            if !modelData.isUserAppConnected {
                Label {
                    Text("USER_APP_NOT_CONNECTED").foregroundColor(.red)
                } icon: {
                    Image(systemName: "xmark.circle").foregroundColor(.red)
=======
                if modelData.userInfo.speakingText.count == 0 {
                    Label {
                        Text("PLACEHOLDER_SPEAKING_TEXT").foregroundColor(.gray)
                    } icon: {
                        Image(systemName: "text.bubble")
                    }
                } else if modelData.userInfo.speakingText.count > 1 {
                    ForEach(modelData.userInfo.speakingText[..<2], id: \.self) { text in
                        SpokenTextView.showText(text: text)
                    }
                    if modelData.userInfo.speakingText.count > 2 {
                        NavigationLink(destination: SpokenTextView().environmentObject(modelData).heartbeat("SpokenTextView"), label: {
                            HStack {
                                Spacer()
                                Text("See history")
                            }
                        })
                    }
                } else {
                    ForEach(modelData.userInfo.speakingText, id: \.self) { text in
                        SpokenTextView.showText(text: text)
                    }
>>>>>>> 3201396d
                }
            }.opacity(grayOutOpacity)
        }
    }
}

struct ActionMenus: View {
    @EnvironmentObject var modelData: CaBotAppModel

    var body: some View {
        Section(header: Text("Actions")) {
            if modelData.tourManager.hasDestination && modelData.menuDebug {
                if let _ = modelData.tourManager.currentDestination {
                    Button(action: {
                        modelData.tourManager.stopCurrent()
                    }) {
                        Text("PAUSE_NAVIGATION")
                    }
                    .disabled(!modelData.suitcaseConnected)
                } else if modelData.tourManager.destinations.count > 0 {
                    Button(action: {
                        _ = modelData.tourManager.proceedToNextDestination()
                    }) {
                        Label{
                            Text("START")
                        } icon: {
                            Image(systemName: "arrow.triangle.turn.up.right.diamond")
                        }
                    }
                    .disabled(!modelData.suitcaseConnected)
                }
            }
            
            ArrivedActionMenus()
                .environmentObject(modelData)
        }
    }
}


struct ArrivedActionMenus: View {
    @EnvironmentObject var modelData: CaBotAppModel
    
    var body: some View {
        if let ad = modelData.tourManager.arrivedDestination {
            if let contentURL = ad.content?.url {
                Button(action: {
                    modelData.open(content: contentURL)
                }) {
                    Label(title: {
                        Text("Open Content for \(ad.title.text)")
                    }, icon: {
                        Image(systemName: "newspaper")
                    })
                }
            }
            if modelData.tourManager.currentDestination == nil,
               let _ = ad.waitingDestination?.value,
               let title = ad.waitingDestination?.title {
                Button(action: {
                    modelData.isConfirmingSummons = true
                }) {
                    Label(title: {
                        Text("Let the suitcase wait at \(title.text)")
                    }, icon: {
                        Image(systemName: "arrow.triangle.turn.up.right.diamond")
                    })
                }
                .disabled(!modelData.suitcaseConnected && !modelData.menuDebug)
            }
            if let count = ad.arriveMessages?.count {
                if let text = ad.arriveMessages?[count-1].content {
                    Button(action: {
                        modelData.speak(text, priority:.Required) {}
                    }) {
                        Label{
                            Text("Repeat the message")
                        } icon: {
                            Image(systemName: "arrow.counterclockwise")
                        }
                    }
                }
            }
            if let subtour = ad.subtour {
                Button(action: {
                    modelData.addSubTour(tour: subtour)
                }) {
                    Label{
                        Text("Begin Subtour \(subtour.introduction.text)")
                    } icon: {
                        Image(systemName: "arrow.triangle.turn.up.right.diamond")
                    }
                }
            }
            if modelData.tourManager.isSubtour {
                Button(action: {
                    modelData.tourManager.clearSubTour()
                }) {
                    Label{
                        Text("End Subtour")
                    } icon: {
                        Image(systemName: "xmark.circle")
                    }
                }
            }
        }

        if modelData.tourManager.currentDestination == nil &&
            modelData.tourManager.hasDestination {
            if let next = modelData.tourManager.nextDestination {
                Button(action: {
                    modelData.skipDestination()
                }) {
                    Label{
                        Text("Skip Label \(next.title.text)")
                    } icon: {
                        Image(systemName: "arrow.right.to.line")
                    }
                }
                .disabled(!modelData.suitcaseConnected)
            }
        }
    }
}

struct DestinationMenus: View {
    @EnvironmentObject var modelData: CaBotAppModel
    @State private var isConfirming = false

    var body: some View {
        let maxDestinationNumber = 2 + (modelData.tourManager.currentDestination==nil ? 1 : 0)

        if modelData.tourManager.hasDestination {
            Section(header: Text("Destinations")) {

                if let cd = modelData.tourManager.currentDestination {
                    HStack {
                        Label(cd.title.text,
                              systemImage: "arrow.triangle.turn.up.right.diamond")
                        .accessibilityLabel(Text("Navigating to \(cd.title.text)"))
                        if modelData.menuDebug {
                            Spacer()
                            Button(action: {
                                isConfirming = true
                            }) {
                                Image(systemName: "checkmark.seal")
                            }
                            .confirmationDialog(Text("Complete Destination"), isPresented: $isConfirming) {
                                Button {
                                    modelData.debugCabotArrived()
                                } label: {
                                    Text("Complete Destination")
                                }
                                Button("Cancel", role: .cancel) {
                                }
                            } message: {
                                Text("Complete Destination Message")
                            }
                        }
                    }
                }
                ForEach(modelData.tourManager.first(n: maxDestinationNumber-1), id: \.self) {dest in
                    Label(dest.title.text, systemImage: "mappin.and.ellipse")
                }
                if modelData.tourManager.destinations.count > 0 {
                    NavigationLink(
                        destination: DynamicTourDetailView(tour: modelData.tourManager).heartbeat("DynamicTourDetailView"),
                        label: {
                            HStack {
                                Spacer()
                                Text("See detail")
                            }
                        })
                }
            }
        }
    }
}

struct MainMenus: View {
    @EnvironmentObject var modelData: CaBotAppModel

    var body: some View {
        if let cm = modelData.resource {
            Section(header: Text("Navigation")) {
                if modelData.modeType == .Debug{
                    if let src = cm.conversationSource{
                        NavigationLink(
                            destination: ConversationView(src: src, dsrc: cm.destinationAllSource)
                                .onDisappear(){
                                    modelData.resetAudioSession()
                                }
                                .environmentObject(modelData).heartbeat("ConversationView"),
                            label: {
                                Text("START_CONVERSATION")
                            })
                    }
                }
                if let src = cm.destinationsSource {
                    NavigationLink(
                        destination: DestinationsView(src: src)
                            .environmentObject(modelData).heartbeat("DestinationsView"),
                        label: {
                            Text("SELECT_DESTINATION")
                        })
                    .disabled(!modelData.isUserAppConnected)
                }
                //if modelData.modeType == .Debug{
                    if let src = cm.toursSource {
                        NavigationLink(
                            destination: ToursView(src: src)
                                .environmentObject(modelData).heartbeat("ToursView"),
                            label: {
                                Text("SELECT_TOUR")
                            })
                        .disabled(!modelData.isUserAppConnected)
                    }
                //}
            }


            if cm.customeMenus.count > 0 {
                Section(header: Text("Others")) {
                    ForEach (cm.customeMenus, id: \.self) {
                        menu in

                        if let url = menu.script.url {
                            Button(menu.title) {
                                let jsHelper = JSHelper(withScript: url)
                                _ = jsHelper.call(menu.function, withArguments: [])
                            }
                        }
                    }
                }
            }
        }
    }
}


struct StatusMenus: View {
    @EnvironmentObject var modelData: CaBotAppModel

    var body: some View {
        Section(header:Text("Status")) {
            if modelData.modeType == .Debug{
                HStack {
                    if modelData.suitcaseConnectedBLE {
                        Label(LocalizedStringKey("BLE Connected"),
                              systemImage: "suitcase.rolling")
                        if let version = modelData.serverBLEVersion {
                            Text("(\(version))")
                        }
                    } else {
                        Label {
                            Text(LocalizedStringKey("BLE Not Connected"))
                        } icon: {
                            Image("suitcase.rolling.slash")
                                .resizable()
                                .scaledToFit()
                                .foregroundColor(.red)
                                .padding(2)
                        }
                    }
                }
                HStack {
                    if modelData.suitcaseConnectedTCP {
                        Label(LocalizedStringKey("TCP Connected"),
                              systemImage: "suitcase.rolling")
                        if let version = modelData.serverTCPVersion {
                            Text("(\(version))")
                        }
                    } else {
                        Label {
                            Text(LocalizedStringKey("Suitcase Not Connected"))
                        } icon: {
                            Image("suitcase.rolling.slash")
                                .resizable()
                                .scaledToFit()
                                .foregroundColor(.red)
                                .padding(2)
                        }
                    }
                }
            }else{
                if modelData.suitcaseConnected{
                    Label(LocalizedStringKey("Suitcase Connected"),
                          systemImage: "suitcase.rolling")
                }else{
                    Label {
                        Text(LocalizedStringKey("Suitcase Not Connected"))
                    } icon: {
                        Image("suitcase.rolling.slash")
                            .resizable()
                            .scaledToFit()
                            .foregroundColor(.red)
                            .padding(2)
                    }
                }
            }
            if modelData.suitcaseConnected {
                if (modelData.suitcaseConnectedBLE && modelData.versionMatchedBLE == false) ||
                (modelData.suitcaseConnectedTCP && modelData.versionMatchedTCP == false) {
                    Label(LocalizedStringKey("Protocol mismatch \(CaBotServiceBLE.CABOT_BLE_VERSION)"),
                          systemImage: "exclamationmark.triangle")
                        .foregroundColor(Color.red)
                }
                NavigationLink(
                    destination: BatteryStatusView().environmentObject(modelData).heartbeat("BatteryStatusView"),
                    label: {
                        HStack {
                            Label(LocalizedStringKey("Battery"),
                                  systemImage: modelData.batteryStatus.level.icon)
                                .labelStyle(StatusLabelStyle(color: modelData.batteryStatus.level.color))
                            Text(":")
                            Text(modelData.batteryStatus.message)
                        }
                    }
                ).isDetailLink(false)
                NavigationLink(
                    destination: DeviceStatusView().environmentObject(modelData).heartbeat("DeviceStatusView"),
                    label: {
                        HStack {
                            Label(LocalizedStringKey("Device"),
                                  systemImage: modelData.deviceStatus.level.icon)
                            .labelStyle(StatusLabelStyle(color: modelData.deviceStatus.level.color))
                            Text(":")
                            Text(LocalizedStringKey(modelData.deviceStatus.level.rawValue))
                        }
                    }
                ).isDetailLink(false)
                NavigationLink(
                    destination: SystemStatusView().environmentObject(modelData).heartbeat("SystemStatusView"),
                    label: {
                        HStack {
                            Label(LocalizedStringKey("System"),
                                  systemImage: modelData.systemStatus.summary.icon)
                            .labelStyle(StatusLabelStyle(color: modelData.systemStatus.summary.color))
                            Text(":")
                            Text(LocalizedStringKey(modelData.systemStatus.levelText()))
                            Text("-")
                            Text(LocalizedStringKey(modelData.systemStatus.summary.text))
                        }
                    }
                ).isDetailLink(false)
            }
        }
    }
}

struct MapMenus: View {
    @EnvironmentObject var modelData: CaBotAppModel

    var body: some View {
        if modelData.suitcaseConnected{
            Section(header:Text("Map")) {
                HStack {
                    NavigationLink(
                        destination: RosWebView(address: modelData.getCurrentAddress(), port: modelData.rosPort)
                            .environmentObject(modelData).heartbeat("RosWebView"),
                        label: {
                            Text("ROS Map")
                        })
                }
            }
        }
    }
}

struct SettingMenus: View {
    @EnvironmentObject var modelData: CaBotAppModel
    @Environment(\.locale) var locale: Locale
    
    @State var timer:Timer?
    @State var isResourceChanging:Bool = false
    
    var body: some View {
        let versionNo = Bundle.main.infoDictionary!["CFBundleShortVersionString"] as! String
        let buildNo = Bundle.main.infoDictionary!["CFBundleVersion"] as! String
        let commitHash = Bundle.main.infoDictionary!["GitCommitHash"] as! String

        Section(header:Text("System")) {
            if #available(iOS 15.0, *) {
                NavigationLink (destination: LogFilesView(langOverride: modelData.resourceLang)
                    .environmentObject(modelData.logList).heartbeat("LogFilesView"),
                                label: {
                    Text("REPORT_BUG")
                }).disabled(!modelData.suitcaseConnected && !modelData.menuDebug)
            }
            NavigationLink (destination: SettingView(langOverride: modelData.resourceLang)
                .environmentObject(modelData)
                .onDisappear {
                    modelData.tcpServiceRestart()
                }
                .heartbeat("SettingView")
            ) {
                HStack {
                    Label(LocalizedStringKey("Settings"), systemImage: "gearshape")
                }
            }
            if (modelData.menuDebug && modelData.noSuitcaseDebug){
                VStack{
                    HStack{
                        Text("System Status")
                        Spacer()
                    }
                    Picker("", selection: $modelData.debugSystemStatusLevel){
                        Text("Okay").tag(CaBotSystemLevel.Active)
                        Text("ERROR").tag(CaBotSystemLevel.Error)
                    }.onChange(of: modelData.debugSystemStatusLevel, perform: { systemStatusLevel in
                        if (systemStatusLevel == .Active){
                            modelData.debugCabotSystemStatus(systemStatusFile: "system_ok.json")
                            modelData.touchStatus.level = .Touching
                        }else{
                            modelData.debugCabotSystemStatus(systemStatusFile: "system_error.json")
                        }
                    }).pickerStyle(SegmentedPickerStyle())
                    HStack{
                        Text("Device Status")
                        Spacer()
                    }
                    Picker("", selection: $modelData.debugDeviceStatusLevel){
                        Text("Okay").tag(DeviceStatusLevel.OK)
                        Text("ERROR").tag(DeviceStatusLevel.Error)
                    }.onChange(of: modelData.debugDeviceStatusLevel, perform: { deviceStatusLevel in
                        if (deviceStatusLevel == .OK){
                            modelData.debugCabotDeviceStatus(systemStatusFile: "device_ok.json")
                            modelData.touchStatus.level = .NoTouch
                        }else{
                            modelData.debugCabotDeviceStatus(systemStatusFile: "device_error.json")
                        }
                    }).pickerStyle(SegmentedPickerStyle())
                }
            }
            Text("Version: \(versionNo) (\(buildNo)) \(commitHash) - \(CaBotServiceBLE.CABOT_BLE_VERSION)")
        }
    }
}

struct ContentView_Previews: PreviewProvider {
    
    static var previews: some View {
        preview_connected
        preview_advanced_mode_stale
        preview_advanced_mode_touch
        preview_advanced_mode_no_touch
        preview_debug_mode
        //preview_tour
        //preview_tour2
        //preview_tour3
        //preview_tour4
        //preview
        //preview_ja
    }

    static var preview_connected: some View {
        let modelData = CaBotAppModel()
        modelData.suitcaseConnectedBLE = true
        modelData.suitcaseConnectedTCP = true
        modelData.deviceStatus.level = .OK
        modelData.systemStatus.level = .Inactive
        modelData.systemStatus.summary = .Stale
        modelData.versionMatchedBLE = true
        modelData.versionMatchedTCP = true
        modelData.serverBLEVersion = CaBotServiceBLE.CABOT_BLE_VERSION
        modelData.serverTCPVersion = CaBotServiceBLE.CABOT_BLE_VERSION
        modelData.modeType = .Normal

        if let r = modelData.resourceManager.resource(by: "Test data") {
            modelData.resource = r
        }

        return MainMenuView()
            .environmentObject(modelData)
            .environment(\.locale, .init(identifier: "en"))
            .previewDisplayName("suitcase connected")
    }

    static var preview_debug_mode: some View {
        let modelData = CaBotAppModel(preview: true)
        modelData.suitcaseConnected = true
        modelData.suitcaseConnectedBLE = true
        modelData.suitcaseConnectedTCP = true
        modelData.deviceStatus.level = .OK
        modelData.systemStatus.level = .Inactive
        modelData.systemStatus.summary = .Stale
        modelData.versionMatchedBLE = true
        modelData.versionMatchedTCP = true
        modelData.serverBLEVersion = CaBotServiceBLE.CABOT_BLE_VERSION
        modelData.serverTCPVersion = CaBotServiceBLE.CABOT_BLE_VERSION
        modelData.modeType = .Debug
        modelData.menuDebug = true

        let path = Bundle.main.resourceURL!.appendingPathComponent("PreviewResource")
            .appendingPathComponent("system_ok.json")
        let fm = FileManager.default
        let data = fm.contents(atPath: path.path)!
        let status = try! JSONDecoder().decode(SystemStatus.self, from: data)
        modelData.systemStatus.update(with: status)

        return MainMenuView()
            .environmentObject(modelData)
            .previewDisplayName("debug mode")

    }

    static var preview_advanced_mode_no_touch: some View {
        let modelData = CaBotAppModel(preview: true)
        modelData.suitcaseConnected = true
        modelData.suitcaseConnectedBLE = true
        modelData.suitcaseConnectedTCP = true
        modelData.deviceStatus.level = .OK
        modelData.systemStatus.level = .Active
        modelData.systemStatus.summary = .Stale
        modelData.versionMatchedBLE = true
        modelData.versionMatchedTCP = true
        modelData.serverBLEVersion = CaBotServiceBLE.CABOT_BLE_VERSION
        modelData.serverTCPVersion = CaBotServiceBLE.CABOT_BLE_VERSION
        modelData.modeType = .Advanced
        modelData.menuDebug = true
        modelData.touchStatus.level = .NoTouch

        let path = Bundle.main.resourceURL!.appendingPathComponent("PreviewResource")
            .appendingPathComponent("system_ok.json")
        let fm = FileManager.default
        let data = fm.contents(atPath: path.path)!
        let status = try! JSONDecoder().decode(SystemStatus.self, from: data)
        modelData.systemStatus.update(with: status)

        return MainMenuView()
            .environmentObject(modelData)
            .previewDisplayName("advanced - no touch")

    }

    static var preview_advanced_mode_stale: some View {
        let modelData = CaBotAppModel(preview: true)
        modelData.suitcaseConnected = true
        modelData.suitcaseConnectedBLE = true
        modelData.suitcaseConnectedTCP = true
        modelData.deviceStatus.level = .OK
        modelData.systemStatus.level = .Inactive
        modelData.systemStatus.summary = .Stale
        modelData.versionMatchedBLE = true
        modelData.versionMatchedTCP = true
        modelData.serverBLEVersion = CaBotServiceBLE.CABOT_BLE_VERSION
        modelData.serverTCPVersion = CaBotServiceBLE.CABOT_BLE_VERSION
        modelData.modeType = .Advanced
        modelData.menuDebug = true
        modelData.touchStatus.level = .Stale

        let path = Bundle.main.resourceURL!.appendingPathComponent("PreviewResource")
            .appendingPathComponent("system_ok.json")
        let fm = FileManager.default
        let data = fm.contents(atPath: path.path)!
        let status = try! JSONDecoder().decode(SystemStatus.self, from: data)
        modelData.systemStatus.update(with: status)

        return MainMenuView()
            .environmentObject(modelData)
            .previewDisplayName("advanced - stale")

    }

    static var preview_advanced_mode_touch: some View {
        let modelData = CaBotAppModel(preview: true)
        modelData.suitcaseConnected = true
        modelData.suitcaseConnectedBLE = true
        modelData.suitcaseConnectedTCP = true
        modelData.deviceStatus.level = .OK
        modelData.systemStatus.level = .Active
        modelData.systemStatus.summary = .Stale
        modelData.versionMatchedBLE = true
        modelData.versionMatchedTCP = true
        modelData.serverBLEVersion = CaBotServiceBLE.CABOT_BLE_VERSION
        modelData.serverTCPVersion = CaBotServiceBLE.CABOT_BLE_VERSION
        modelData.modeType = .Advanced
        modelData.menuDebug = true
        modelData.touchStatus.level = .Touching

        let path = Bundle.main.resourceURL!.appendingPathComponent("PreviewResource")
            .appendingPathComponent("system_ok.json")
        let fm = FileManager.default
        let data = fm.contents(atPath: path.path)!
        let status = try! JSONDecoder().decode(SystemStatus.self, from: data)
        modelData.systemStatus.update(with: status)

        return MainMenuView()
            .environmentObject(modelData)
            .previewDisplayName("advanced - touch")

    }

    static var preview_tour: some View {
        let modelData = CaBotAppModel()
        modelData.menuDebug = true
        modelData.noSuitcaseDebug = true

        if let r = modelData.resourceManager.resource(by: "place0") {
            modelData.resource = r
            if let url = r.toursSource {
                if let tours = try? Tour.load(at: url) {
                    modelData.tourManager.set(tour: tours[0])
                    _ = modelData.tourManager.proceedToNextDestination()
                }
            }
        }

        return MainMenuView()
            .environmentObject(modelData)
            .previewDisplayName("tour")
    }

    static var preview_tour2: some View {
        let modelData = CaBotAppModel()

        if let r = modelData.resourceManager.resource(by: "place0") {
            modelData.resource = r
            if let url = r.toursSource {
                if let tours = try? Tour.load(at: url) {
                    modelData.tourManager.set(tour: tours[0])
                }
            }
        }

        return MainMenuView()
            .environmentObject(modelData)
            .previewDisplayName("tour2")
    }

    static var preview_tour3: some View {
        let modelData = CaBotAppModel()

        if let r = modelData.resourceManager.resource(by: "place0") {
            modelData.resource = r
            if let url = r.toursSource {
                if let tours = try? Tour.load(at: url) {
                    modelData.tourManager.set(tour: tours[1])
                }
            }
        }

        return MainMenuView()
            .environmentObject(modelData)
            .previewDisplayName("tour3")
    }

    static var preview_tour4: some View {
        let modelData = CaBotAppModel()

        if let r = modelData.resourceManager.resource(by: "place0") {
            modelData.resource = r
            if let url = r.toursSource {
                if let tours = try? Tour.load(at: url) {
                    modelData.tourManager.set(tour: tours[1])
                }
            }
        }

        return MainMenuView()
            .environmentObject(modelData)
            .previewDisplayName("tour4")
    }

    static var preview: some View {
        let modelData = CaBotAppModel()

        modelData.resource = modelData.resourceManager.resource(by: "place0")

        return MainMenuView()
            .environmentObject(modelData)
            .previewDisplayName("preview")
    }


    static var preview_ja: some View {
        let modelData = CaBotAppModel()

        modelData.resource = modelData.resourceManager.resource(by: "place0")

        return MainMenuView()
            .environment(\.locale, .init(identifier: "ja"))
            .environmentObject(modelData)
            .previewDisplayName("preview ja")
    }
}<|MERGE_RESOLUTION|>--- conflicted
+++ resolved
@@ -169,11 +169,6 @@
                         Image(systemName: "mappin.and.ellipse")
                     }
                 }
-<<<<<<< HEAD
-            } else if modelData.userInfo.speakingText.count > 1 {
-                ForEach(modelData.userInfo.speakingText[..<2], id: \.self) { text in
-                    SpokenTokenView(speakingText: text)
-=======
                 if modelData.userInfo.nextDestination != "" {
                     Button(action: {
                         modelData.share(user_info: SharedInfo(type: .Skip, value: ""))
@@ -188,7 +183,6 @@
                             Image(systemName: "arrow.right.to.line")
                         }
                     }
->>>>>>> 3201396d
                 }
                 if (modelData.userInfo.destinations.count >= 1) {
                     NavigationLink(destination: UserInfoDestinations().environmentObject(modelData).heartbeat("UserInfoDestinations"), label: {
@@ -198,18 +192,6 @@
                         }
                     })
                 }
-<<<<<<< HEAD
-            } else {
-                ForEach(modelData.userInfo.speakingText, id: \.self) { text in
-                    SpokenTokenView(speakingText: text)
-                }
-            }
-            if !modelData.isUserAppConnected {
-                Label {
-                    Text("USER_APP_NOT_CONNECTED").foregroundColor(.red)
-                } icon: {
-                    Image(systemName: "xmark.circle").foregroundColor(.red)
-=======
                 if modelData.userInfo.speakingText.count == 0 {
                     Label {
                         Text("PLACEHOLDER_SPEAKING_TEXT").foregroundColor(.gray)
@@ -232,7 +214,6 @@
                     ForEach(modelData.userInfo.speakingText, id: \.self) { text in
                         SpokenTextView.showText(text: text)
                     }
->>>>>>> 3201396d
                 }
             }.opacity(grayOutOpacity)
         }
