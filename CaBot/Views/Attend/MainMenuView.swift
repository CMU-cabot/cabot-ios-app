/*******************************************************************************
 * Copyright (c) 2021  Carnegie Mellon University
 *
 * Permission is hereby granted, free of charge, to any person obtaining a copy
 * of this software and associated documentation files (the "Software"), to deal
 * in the Software without restriction, including without limitation the rights
 * to use, copy, modify, merge, publish, distribute, sublicense, and/or sell
 * copies of the Software, and to permit persons to whom the Software is
 * furnished to do so, subject to the following conditions:
 *
 * The above copyright notice and this permission notice shall be included in
 * all copies or substantial portions of the Software.
 *
 * THE SOFTWARE IS PROVIDED "AS IS", WITHOUT WARRANTY OF ANY KIND, EXPRESS OR
 * IMPLIED, INCLUDING BUT NOT LIMITED TO THE WARRANTIES OF MERCHANTABILITY,
 * FITNESS FOR A PARTICULAR PURPOSE AND NONINFRINGEMENT. IN NO EVENT SHALL THE
 * AUTHORS OR COPYRIGHT HOLDERS BE LIABLE FOR ANY CLAIM, DAMAGES OR OTHER
 * LIABILITY, WHETHER IN AN ACTION OF CONTRACT, TORT OR OTHERWISE, ARISING FROM,
 * OUT OF OR IN CONNECTION WITH THE SOFTWARE OR THE USE OR OTHER DEALINGS IN
 * THE SOFTWARE.
 *******************************************************************************/

import SwiftUI
import CoreData

struct MainMenuView: View {
    @Environment(\.locale) var locale
    @EnvironmentObject var modelData: CaBotAppModel

    var body: some View {
        Form {
            ResourceDownloadRetryUIView()
                .environmentObject(modelData)
            UserInfoView()
                .environmentObject(modelData)
            if modelData.noSuitcaseDebug {
                Label("No Suitcase Debug mode", systemImage: "exclamationmark.triangle")
                    .foregroundColor(.red)
            }
            if hasAnyAction() {
                ActionMenus()
                    .environmentObject(modelData)
            }
            //DestinationMenus()
                //.environmentObject(modelData)
            MainMenus()
                .environmentObject(modelData)
                .disabled(!modelData.suitcaseConnected && !modelData.menuDebug)
            StatusMenus()
                .environmentObject(modelData)
            MapMenus()
                .environmentObject(modelData)
            SettingMenus()
                .environmentObject(modelData)
        }
    }

    func hasAnyAction() -> Bool {
        if modelData.tourManager.hasDestination && modelData.menuDebug {
            return true
        }
        if let ad = modelData.tourManager.arrivedDestination {
            if let _ = ad.content?.url {
                return true
            }
            if modelData.tourManager.currentDestination == nil,
               let _ = ad.waitingDestination?.value,
               let _ = ad.waitingDestination?.title {
                return true
            }
        }
        return false
    }
}

struct UserInfoDestinations: View {
    @EnvironmentObject var modelData: CaBotAppModel

    @State private var isConfirming = false
    @State private var targetTour: Tour?
    var body: some View {
        Form {
            Section(header: Text("Actions")) {
                Button(action: {
                    isConfirming = true
                }) {
                    Label{
                        Text("CANCEL_NAVIGATION")
                    } icon: {
                        Image(systemName: "xmark.circle")
                    }
                }
                .confirmationDialog(Text("CANCEL_NAVIGATION"), isPresented: $isConfirming) {
                    Button {
                        modelData.clearAll()
                        NavigationUtil.popToRootView()
                        modelData.share(user_info: SharedInfo(type: .ClearDestinations, value: ""))
                        
                    } label: {
                        Text("CANCEL_ALL")
                    }
                    Button("Cancel", role: .cancel) {
                    }
                } message: {
                    let message = LocalizedStringKey("CANCEL_NAVIGATION_MESSAGE \(modelData.userInfo.destinations.count, specifier: "%d")")
                    Text(message)
                }
            }
            Section(header: Text("Tour")) {
                ForEach(modelData.userInfo.destinations, id: \.self) { destination in
                    Label {
                        Text(destination)
                    } icon: {
                        Image(systemName: "mappin.and.ellipse")
                    }
                }
            }
        }
    }
}

struct UserInfoView: View {
    @EnvironmentObject var modelData: CaBotAppModel
    
    var body: some View {
        let grayOutOpacity = (modelData.isUserAppConnected && modelData.suitcaseConnected) ? 1.0 : 0.1
        Section(header: Text("User App Info")) {
            if modelData.suitcaseConnected && !modelData.isUserAppConnected {
                Label {
                    Text("USER_APP_NOT_CONNECTED").foregroundColor(.red)
                } icon: {
                    Image(systemName: "xmark.circle").foregroundColor(.red)
                }
            }
            Group {
                Label {
                    if (modelData.userInfo.selectedTour.isEmpty) {
                        if (modelData.userInfo.destinations.count == 0) {
                            Text("PLACEHOLDER_TOUR_TITLE").foregroundColor(.gray)
                        } else {
                            Text("CUSTOMIZED_TOUR")
                        }
                    } else {
                        Text(modelData.userInfo.selectedTour)
                    }
                } icon: {
                    Image(systemName: "list.bullet.rectangle.portrait")
                }
                Label {
                    if modelData.userInfo.currentDestination != "" {
                        Text(modelData.userInfo.currentDestination)
                    } else if modelData.userInfo.nextDestination != "" {
                        Text(modelData.userInfo.nextDestination)
                    } else {
                        Text("PLACEHOLDER_DESTINATION_TITLE").foregroundColor(.gray)
                    }
                    if modelData.systemStatus.level == .Active{
                        Spacer()
                        HStack {
                            Image(systemName: modelData.touchStatus.level.icon)
                                .resizable()
                                .aspectRatio(contentMode: .fit)
                                .frame(width: 24, height: 24)
                        }
                        .foregroundColor(modelData.touchStatus.level.color)
                    }
                } icon: {
                    if modelData.userInfo.currentDestination != "" {
                        Image(systemName: "arrow.triangle.turn.up.right.diamond")
                    } else {
                        Image(systemName: "mappin.and.ellipse")
                    }
                }
                if modelData.userInfo.nextDestination != "" {
                    Button(action: {
                        modelData.share(user_info: SharedInfo(type: .Skip, value: ""))
                    }) {
                        Label{
                            if modelData.userInfo.currentDestination != ""{
                                Text("Skip Label \(modelData.userInfo.currentDestination)")
                            }else{
                                Text("Skip Label \(modelData.userInfo.nextDestination)")
                            }
                        } icon: {
                            Image(systemName: "arrow.right.to.line")
                        }
                    }
                }
                if (modelData.userInfo.destinations.count >= 1) {
                    NavigationLink(destination: UserInfoDestinations().environmentObject(modelData).heartbeat("UserInfoDestinations"), label: {
                        HStack {
                            Spacer()
                            Text("See detail")
                        }
                    })
                }
                if modelData.userInfo.speakingText.count == 0 {
                    Label {
                        Text("PLACEHOLDER_SPEAKING_TEXT").foregroundColor(.gray)
                    } icon: {
                        Image(systemName: "text.bubble")
                    }
                } else if modelData.userInfo.speakingText.count > 1 {
                    ForEach(modelData.userInfo.speakingText[..<2], id: \.self) { text in
                        SpokenTextView.showText(text: text)
                    }
                    if modelData.userInfo.speakingText.count > 2 {
                        NavigationLink(destination: SpokenTextView().environmentObject(modelData).heartbeat("SpokenTextView"), label: {
                            HStack {
                                Spacer()
                                Text("See history")
                            }
                        })
                    }
                } else {
                    ForEach(modelData.userInfo.speakingText, id: \.self) { text in
                        SpokenTextView.showText(text: text)
                    }
                }
            }.opacity(grayOutOpacity)
        }
    }
}

struct ActionMenus: View {
    @EnvironmentObject var modelData: CaBotAppModel

    var body: some View {
        Section(header: Text("Actions")) {
            if modelData.tourManager.hasDestination && modelData.menuDebug {
                if let _ = modelData.tourManager.currentDestination {
                    Button(action: {
                        modelData.tourManager.stopCurrent()
                    }) {
                        Text("PAUSE_NAVIGATION")
                    }
                    .disabled(!modelData.suitcaseConnected)
                } else if modelData.tourManager.destinations.count > 0 {
                    Button(action: {
                        _ = modelData.tourManager.proceedToNextDestination()
                    }) {
                        Label{
                            Text("START")
                        } icon: {
                            Image(systemName: "arrow.triangle.turn.up.right.diamond")
                        }
                    }
                    .disabled(!modelData.suitcaseConnected)
                }
            }
            
            ArrivedActionMenus()
                .environmentObject(modelData)
        }
    }
}


struct ArrivedActionMenus: View {
    @EnvironmentObject var modelData: CaBotAppModel
    
    var body: some View {
        if let ad = modelData.tourManager.arrivedDestination {
            if let contentURL = ad.content?.url {
                Button(action: {
                    modelData.open(content: contentURL)
                }) {
                    Label(title: {
                        Text("Open Content for \(ad.title.text)")
                    }, icon: {
                        Image(systemName: "newspaper")
                    })
                }
            }
            if modelData.tourManager.currentDestination == nil,
               let _ = ad.waitingDestination?.value,
               let title = ad.waitingDestination?.title {
                Button(action: {
                    modelData.isConfirmingSummons = true
                }) {
                    Label(title: {
                        Text("Let the suitcase wait at \(title.text)")
                    }, icon: {
                        Image(systemName: "arrow.triangle.turn.up.right.diamond")
                    })
                }
                .disabled(!modelData.suitcaseConnected && !modelData.menuDebug)
            }
            if let count = ad.arriveMessages?.count {
                if let text = ad.arriveMessages?[count-1] {
                    Button(action: {
                        modelData.speak(text, priority:.Required) {}
                    }) {
                        Label{
                            Text("Repeat the message")
                        } icon: {
                            Image(systemName: "arrow.counterclockwise")
                        }
                    }
                }
            }
            if let subtour = ad.subtour {
                Button(action: {
                    modelData.addSubTour(tour: subtour)
                }) {
                    Label{
                        Text("Begin Subtour \(subtour.introduction.text)")
                    } icon: {
                        Image(systemName: "arrow.triangle.turn.up.right.diamond")
                    }
                }
            }
            if modelData.tourManager.isSubtour {
                Button(action: {
                    modelData.tourManager.clearSubTour()
                }) {
                    Label{
                        Text("End Subtour")
                    } icon: {
                        Image(systemName: "xmark.circle")
                    }
                }
            }
        }

        if modelData.tourManager.currentDestination == nil &&
            modelData.tourManager.hasDestination {
            if let next = modelData.tourManager.nextDestination {
                Button(action: {
                    modelData.skipDestination()
                }) {
                    Label{
                        Text("Skip Label \(next.title.text)")
                    } icon: {
                        Image(systemName: "arrow.right.to.line")
                    }
                }
                .disabled(!modelData.suitcaseConnected)
            }
        }
    }
}

struct DestinationMenus: View {
    @EnvironmentObject var modelData: CaBotAppModel
    @State private var isConfirming = false

    var body: some View {
        let maxDestinationNumber = 2 + (modelData.tourManager.currentDestination==nil ? 1 : 0)

        if modelData.tourManager.hasDestination {
            Section(header: Text("Destinations")) {

                if let cd = modelData.tourManager.currentDestination {
                    HStack {
                        Label(cd.title.text,
                              systemImage: "arrow.triangle.turn.up.right.diamond")
                        .accessibilityLabel(Text("Navigating to \(cd.title.text)"))
                        if modelData.menuDebug {
                            Spacer()
                            Button(action: {
                                isConfirming = true
                            }) {
                                Image(systemName: "checkmark.seal")
                            }
                            .confirmationDialog(Text("Complete Destination"), isPresented: $isConfirming) {
                                Button {
                                    modelData.debugCabotArrived()
                                } label: {
                                    Text("Complete Destination")
                                }
                                Button("Cancel", role: .cancel) {
                                }
                            } message: {
                                Text("Complete Destination Message")
                            }
                        }
                    }
                }
                ForEach(modelData.tourManager.first(n: maxDestinationNumber-1), id: \.self) {dest in
                    Label(dest.title.text, systemImage: "mappin.and.ellipse")
                }
                if modelData.tourManager.destinations.count > 0 {
                    NavigationLink(
                        destination: DynamicTourDetailView(tour: modelData.tourManager).heartbeat("DynamicTourDetailView"),
                        label: {
                            HStack {
                                Spacer()
                                Text("See detail")
                            }
                        })
                }
            }
        }
    }
}

struct MainMenus: View {
    @EnvironmentObject var modelData: CaBotAppModel

    var body: some View {
        if let cm = modelData.resource {
            Section(header: Text("Navigation")) {
                if modelData.modeType == .Debug{
                    if let src = cm.conversationSource{
                        NavigationLink(
                            destination: ConversationView(src: src, dsrc: cm.destinationAllSource)
                                .onDisappear(){
                                    modelData.resetAudioSession()
                                }
                                .environmentObject(modelData).heartbeat("ConversationView"),
                            label: {
                                Text("START_CONVERSATION")
                            })
                    }
                }
                if let src = cm.destinationsSource {
                    NavigationLink(
<<<<<<< HEAD
                        destination: DestinationsFloorView(src: src)
                            .environmentObject(modelData),
=======
                        destination: DestinationsView(src: src)
                            .environmentObject(modelData).heartbeat("DestinationsView"),
>>>>>>> 42c74aed
                        label: {
                            Text("SELECT_DESTINATION")
                        })
                    .disabled(!modelData.isUserAppConnected)
                }
                //if modelData.modeType == .Debug{
                    if let src = cm.toursSource {
                        NavigationLink(
<<<<<<< HEAD
                            destination: ToursView()
                                .environmentObject(modelData),
=======
                            destination: ToursView(src: src)
                                .environmentObject(modelData).heartbeat("ToursView"),
>>>>>>> 42c74aed
                            label: {
                                Text("SELECT_TOUR")
                            })
                        .disabled(!modelData.isUserAppConnected)
                    }
                //}
            }


            if cm.customeMenus.count > 0 {
                Section(header: Text("Others")) {
                    ForEach (cm.customeMenus, id: \.self) {
                        menu in

                        if let url = menu.script.url {
                            Button(menu.title) {
                                let jsHelper = JSHelper(withScript: url)
                                _ = jsHelper.call(menu.function, withArguments: [])
                            }
                        }
                    }
                }
            }
        }
    }
}


struct StatusMenus: View {
    @EnvironmentObject var modelData: CaBotAppModel

    var body: some View {
        Section(header:Text("Status")) {
            if modelData.modeType == .Debug{
                HStack {
                    if modelData.suitcaseConnectedBLE {
                        Label(LocalizedStringKey("BLE Connected"),
                              systemImage: "suitcase.rolling")
                        if let version = modelData.serverBLEVersion {
                            Text("(\(version))")
                        }
                    } else {
                        Label {
                            Text(LocalizedStringKey("BLE Not Connected"))
                        } icon: {
                            Image("suitcase.rolling.slash")
                                .resizable()
                                .scaledToFit()
                                .foregroundColor(.red)
                                .padding(2)
                        }
                    }
                }
                HStack {
                    if modelData.suitcaseConnectedTCP {
                        Label(LocalizedStringKey("TCP Connected"),
                              systemImage: "suitcase.rolling")
                        if let version = modelData.serverTCPVersion {
                            Text("(\(version))")
                        }
                    } else {
                        Label {
                            Text(LocalizedStringKey("Suitcase Not Connected"))
                        } icon: {
                            Image("suitcase.rolling.slash")
                                .resizable()
                                .scaledToFit()
                                .foregroundColor(.red)
                                .padding(2)
                        }
                    }
                }
            }else{
                if modelData.suitcaseConnected{
                    Label(LocalizedStringKey("Suitcase Connected"),
                          systemImage: "suitcase.rolling")
                }else{
                    Label {
                        Text(LocalizedStringKey("Suitcase Not Connected"))
                    } icon: {
                        Image("suitcase.rolling.slash")
                            .resizable()
                            .scaledToFit()
                            .foregroundColor(.red)
                            .padding(2)
                    }
                }
                NavigationLink (destination: SettingView(langOverride: modelData.resourceLang)
                    .environmentObject(modelData)
                    .onDisappear {
                        modelData.tcpServiceRestart()
                    }
                    .heartbeat("SettingView")
                ) {
                    Label {
                        HStack {
                            Text(LocalizedStringKey("Handle"))
                            Text(":")
                            Text(LocalizedStringKey(modelData.suitcaseFeatures.selectedHandleSide.text))
                        }
                    } icon: {
                        Image(modelData.suitcaseFeatures.selectedHandleSide.imageName)
                            .resizable()
                            .scaledToFit()
                            .foregroundColor(modelData.suitcaseFeatures.selectedHandleSide.color)
                    }
                }
            }
            if modelData.suitcaseConnected {
                if (modelData.suitcaseConnectedBLE && modelData.versionMatchedBLE == false) ||
                (modelData.suitcaseConnectedTCP && modelData.versionMatchedTCP == false) {
                    Label(LocalizedStringKey("Protocol mismatch \(CaBotServiceBLE.CABOT_BLE_VERSION)"),
                          systemImage: "exclamationmark.triangle")
                        .foregroundColor(Color.red)
                }
                NavigationLink(
                    destination: BatteryStatusView().environmentObject(modelData).heartbeat("BatteryStatusView"),
                    label: {
                        HStack {
                            Label(LocalizedStringKey("Battery"),
                                  systemImage: modelData.batteryStatus.level.icon)
                                .labelStyle(StatusLabelStyle(color: modelData.batteryStatus.level.color))
                            Text(":")
                            Text(modelData.batteryStatus.message)
                        }
                    }
                ).isDetailLink(false)
                NavigationLink(
                    destination: DeviceStatusView().environmentObject(modelData).heartbeat("DeviceStatusView"),
                    label: {
                        HStack {
                            Label(LocalizedStringKey("Device"),
                                  systemImage: modelData.deviceStatus.level.icon)
                            .labelStyle(StatusLabelStyle(color: modelData.deviceStatus.level.color))
                            Text(":")
                            Text(LocalizedStringKey(modelData.deviceStatus.level.rawValue))
                        }
                    }
                ).isDetailLink(false)
                NavigationLink(
                    destination: SystemStatusView().environmentObject(modelData).heartbeat("SystemStatusView"),
                    label: {
                        HStack {
                            Label(LocalizedStringKey("System"),
                                  systemImage: modelData.systemStatus.summary.icon)
                            .labelStyle(StatusLabelStyle(color: modelData.systemStatus.summary.color))
                            Text(":")
                            Text(LocalizedStringKey(modelData.systemStatus.levelText()))
                            Text("-")
                            Text(LocalizedStringKey(modelData.systemStatus.summary.text))
                        }
                    }
                ).isDetailLink(false)
            }
        }
    }
}

struct MapMenus: View {
    @EnvironmentObject var modelData: CaBotAppModel

    var body: some View {
        if modelData.suitcaseConnected{
            Section(header:Text("Map")) {
                HStack {
                    NavigationLink(
                        destination: RosWebView(address: modelData.getCurrentAddress(), port: modelData.rosPort)
                            .environmentObject(modelData).heartbeat("RosWebView"),
                        label: {
                            Text("ROS Map")
                        })
                }
            }
        }
    }
}

struct SettingMenus: View {
    @EnvironmentObject var modelData: CaBotAppModel
    @Environment(\.locale) var locale: Locale
    
    @State var timer:Timer?
    @State var isResourceChanging:Bool = false
    
    var body: some View {
        let versionNo = Bundle.main.infoDictionary!["CFBundleShortVersionString"] as! String
        let buildNo = Bundle.main.infoDictionary!["CFBundleVersion"] as! String
        let commitHash = Bundle.main.infoDictionary!["GitCommitHash"] as! String

        Section(header:Text("System")) {
            if #available(iOS 15.0, *) {
                NavigationLink (destination: LogFilesView(langOverride: modelData.resourceLang)
                    .environmentObject(modelData.logList).heartbeat("LogFilesView"),
                                label: {
                    Text("REPORT_BUG")
                }).disabled(!modelData.suitcaseConnected && !modelData.menuDebug)
            }
            NavigationLink (destination: SettingView(langOverride: modelData.resourceLang)
                .environmentObject(modelData)
                .onDisappear {
                    modelData.tcpServiceRestart()
                }
                .heartbeat("SettingView")
            ) {
                HStack {
                    Label(LocalizedStringKey("Settings"), systemImage: "gearshape")
                }
            }
            if (modelData.menuDebug && modelData.noSuitcaseDebug){
                VStack{
                    HStack{
                        Text("System Status")
                        Spacer()
                    }
                    Picker("", selection: $modelData.debugSystemStatusLevel){
                        Text("Okay").tag(CaBotSystemLevel.Active)
                        Text("ERROR").tag(CaBotSystemLevel.Error)
                    }.onChange(of: modelData.debugSystemStatusLevel, perform: { systemStatusLevel in
                        if (systemStatusLevel == .Active){
                            modelData.debugCabotSystemStatus(systemStatusFile: "system_ok.json")
                            modelData.touchStatus.level = .Touching
                        }else{
                            modelData.debugCabotSystemStatus(systemStatusFile: "system_error.json")
                        }
                    }).pickerStyle(SegmentedPickerStyle())
                    HStack{
                        Text("Device Status")
                        Spacer()
                    }
                    Picker("", selection: $modelData.debugDeviceStatusLevel){
                        Text("Okay").tag(DeviceStatusLevel.OK)
                        Text("ERROR").tag(DeviceStatusLevel.Error)
                    }.onChange(of: modelData.debugDeviceStatusLevel, perform: { deviceStatusLevel in
                        if (deviceStatusLevel == .OK){
                            modelData.debugCabotDeviceStatus(systemStatusFile: "device_ok.json")
                            modelData.touchStatus.level = .NoTouch
                        }else{
                            modelData.debugCabotDeviceStatus(systemStatusFile: "device_error.json")
                        }
                    }).pickerStyle(SegmentedPickerStyle())
                }
            }
            Text("Version: \(versionNo) (\(buildNo)) \(commitHash) - \(CaBotServiceBLE.CABOT_BLE_VERSION)")
        }
    }
}

struct ContentView_Previews: PreviewProvider {
    
    static var previews: some View {
        preview_connected
        preview_advanced_mode_stale
        preview_advanced_mode_touch
        preview_advanced_mode_no_touch
        preview_debug_mode
        //preview_tour
        //preview_tour2
        //preview_tour3
        //preview_tour4
        //preview
        //preview_ja
    }

    static var preview_connected: some View {
        let modelData = CaBotAppModel()
        modelData.suitcaseConnectedBLE = true
        modelData.suitcaseConnectedTCP = true
        modelData.deviceStatus.level = .OK
        modelData.systemStatus.level = .Inactive
        modelData.systemStatus.summary = .Stale
        modelData.versionMatchedBLE = true
        modelData.versionMatchedTCP = true
        modelData.serverBLEVersion = CaBotServiceBLE.CABOT_BLE_VERSION
        modelData.serverTCPVersion = CaBotServiceBLE.CABOT_BLE_VERSION
        modelData.modeType = .Normal

        if let r = modelData.resourceManager.resource(by: "Test data") {
            modelData.resource = r
        }

        return MainMenuView()
            .environmentObject(modelData)
            .environment(\.locale, .init(identifier: "en"))
            .previewDisplayName("suitcase connected")
    }

    static var preview_debug_mode: some View {
        let modelData = CaBotAppModel(preview: true)
        modelData.suitcaseConnected = true
        modelData.suitcaseConnectedBLE = true
        modelData.suitcaseConnectedTCP = true
        modelData.deviceStatus.level = .OK
        modelData.systemStatus.level = .Inactive
        modelData.systemStatus.summary = .Stale
        modelData.versionMatchedBLE = true
        modelData.versionMatchedTCP = true
        modelData.serverBLEVersion = CaBotServiceBLE.CABOT_BLE_VERSION
        modelData.serverTCPVersion = CaBotServiceBLE.CABOT_BLE_VERSION
        modelData.modeType = .Debug
        modelData.menuDebug = true

        let path = Bundle.main.resourceURL!.appendingPathComponent("PreviewResource")
            .appendingPathComponent("system_ok.json")
        let fm = FileManager.default
        let data = fm.contents(atPath: path.path)!
        let status = try! JSONDecoder().decode(SystemStatus.self, from: data)
        modelData.systemStatus.update(with: status)

        return MainMenuView()
            .environmentObject(modelData)
            .previewDisplayName("debug mode")

    }

    static var preview_advanced_mode_no_touch: some View {
        let modelData = CaBotAppModel(preview: true)
        modelData.suitcaseConnected = true
        modelData.suitcaseConnectedBLE = true
        modelData.suitcaseConnectedTCP = true
        modelData.deviceStatus.level = .OK
        modelData.systemStatus.level = .Active
        modelData.systemStatus.summary = .Stale
        modelData.versionMatchedBLE = true
        modelData.versionMatchedTCP = true
        modelData.serverBLEVersion = CaBotServiceBLE.CABOT_BLE_VERSION
        modelData.serverTCPVersion = CaBotServiceBLE.CABOT_BLE_VERSION
        modelData.modeType = .Advanced
        modelData.menuDebug = true
        modelData.touchStatus.level = .NoTouch

        let path = Bundle.main.resourceURL!.appendingPathComponent("PreviewResource")
            .appendingPathComponent("system_ok.json")
        let fm = FileManager.default
        let data = fm.contents(atPath: path.path)!
        let status = try! JSONDecoder().decode(SystemStatus.self, from: data)
        modelData.systemStatus.update(with: status)

        return MainMenuView()
            .environmentObject(modelData)
            .previewDisplayName("advanced - no touch")

    }

    static var preview_advanced_mode_stale: some View {
        let modelData = CaBotAppModel(preview: true)
        modelData.suitcaseConnected = true
        modelData.suitcaseConnectedBLE = true
        modelData.suitcaseConnectedTCP = true
        modelData.deviceStatus.level = .OK
        modelData.systemStatus.level = .Inactive
        modelData.systemStatus.summary = .Stale
        modelData.versionMatchedBLE = true
        modelData.versionMatchedTCP = true
        modelData.serverBLEVersion = CaBotServiceBLE.CABOT_BLE_VERSION
        modelData.serverTCPVersion = CaBotServiceBLE.CABOT_BLE_VERSION
        modelData.modeType = .Advanced
        modelData.menuDebug = true
        modelData.touchStatus.level = .Stale

        let path = Bundle.main.resourceURL!.appendingPathComponent("PreviewResource")
            .appendingPathComponent("system_ok.json")
        let fm = FileManager.default
        let data = fm.contents(atPath: path.path)!
        let status = try! JSONDecoder().decode(SystemStatus.self, from: data)
        modelData.systemStatus.update(with: status)

        return MainMenuView()
            .environmentObject(modelData)
            .previewDisplayName("advanced - stale")

    }

    static var preview_advanced_mode_touch: some View {
        let modelData = CaBotAppModel(preview: true)
        modelData.suitcaseConnected = true
        modelData.suitcaseConnectedBLE = true
        modelData.suitcaseConnectedTCP = true
        modelData.deviceStatus.level = .OK
        modelData.systemStatus.level = .Active
        modelData.systemStatus.summary = .Stale
        modelData.versionMatchedBLE = true
        modelData.versionMatchedTCP = true
        modelData.serverBLEVersion = CaBotServiceBLE.CABOT_BLE_VERSION
        modelData.serverTCPVersion = CaBotServiceBLE.CABOT_BLE_VERSION
        modelData.modeType = .Advanced
        modelData.menuDebug = true
        modelData.touchStatus.level = .Touching

        let path = Bundle.main.resourceURL!.appendingPathComponent("PreviewResource")
            .appendingPathComponent("system_ok.json")
        let fm = FileManager.default
        let data = fm.contents(atPath: path.path)!
        let status = try! JSONDecoder().decode(SystemStatus.self, from: data)
        modelData.systemStatus.update(with: status)

        return MainMenuView()
            .environmentObject(modelData)
            .previewDisplayName("advanced - touch")

    }

    static var preview_tour: some View {
        let modelData = CaBotAppModel()
        modelData.menuDebug = true
        modelData.noSuitcaseDebug = true

        if let r = modelData.resourceManager.resource(by: "place0") {
            modelData.resource = r
            if let url = r.toursSource {
                if let tours = try? Tour.load() {
                    modelData.tourManager.set(tour: tours[0])
                    _ = modelData.tourManager.proceedToNextDestination()
                }
            }
        }

        return MainMenuView()
            .environmentObject(modelData)
            .previewDisplayName("tour")
    }

    static var preview_tour2: some View {
        let modelData = CaBotAppModel()

        if let r = modelData.resourceManager.resource(by: "place0") {
            modelData.resource = r
            if r.toursSource != nil {
                if let tours = try? Tour.load(){
                    modelData.tourManager.set(tour: tours[0])
                }
            }
        }

        return MainMenuView()
            .environmentObject(modelData)
            .previewDisplayName("tour2")
    }

    static var preview_tour3: some View {
        let modelData = CaBotAppModel()

        if let r = modelData.resourceManager.resource(by: "place0") {
            modelData.resource = r
            if let url = r.toursSource {
                if let tours = try? Tour.load() {
                    modelData.tourManager.set(tour: tours[1])
                }
            }
        }

        return MainMenuView()
            .environmentObject(modelData)
            .previewDisplayName("tour3")
    }

    static var preview_tour4: some View {
        let modelData = CaBotAppModel()

        if let r = modelData.resourceManager.resource(by: "place0") {
            modelData.resource = r
            if let url = r.toursSource {
                if let tours = try? Tour.load(){
                    modelData.tourManager.set(tour: tours[1])
                }
            }
        }

        return MainMenuView()
            .environmentObject(modelData)
            .previewDisplayName("tour4")
    }

    static var preview: some View {
        let modelData = CaBotAppModel()

        modelData.resource = modelData.resourceManager.resource(by: "place0")

        return MainMenuView()
            .environmentObject(modelData)
            .previewDisplayName("preview")
    }


    static var preview_ja: some View {
        let modelData = CaBotAppModel()

        modelData.resource = modelData.resourceManager.resource(by: "place0")

        return MainMenuView()
            .environment(\.locale, .init(identifier: "ja"))
            .environmentObject(modelData)
            .previewDisplayName("preview ja")
    }
}<|MERGE_RESOLUTION|>--- conflicted
+++ resolved
@@ -416,13 +416,8 @@
                 }
                 if let src = cm.destinationsSource {
                     NavigationLink(
-<<<<<<< HEAD
                         destination: DestinationsFloorView(src: src)
-                            .environmentObject(modelData),
-=======
-                        destination: DestinationsView(src: src)
                             .environmentObject(modelData).heartbeat("DestinationsView"),
->>>>>>> 42c74aed
                         label: {
                             Text("SELECT_DESTINATION")
                         })
@@ -431,13 +426,8 @@
                 //if modelData.modeType == .Debug{
                     if let src = cm.toursSource {
                         NavigationLink(
-<<<<<<< HEAD
                             destination: ToursView()
-                                .environmentObject(modelData),
-=======
-                            destination: ToursView(src: src)
                                 .environmentObject(modelData).heartbeat("ToursView"),
->>>>>>> 42c74aed
                             label: {
                                 Text("SELECT_TOUR")
                             })
