--- conflicted
+++ resolved
@@ -91,11 +91,8 @@
     func isConnected() -> Bool
     func share(user_info: SharedInfo) -> Bool
     func camera_image_request() -> Bool
-<<<<<<< HEAD
     func updateIntersectionInfo(data: String) -> Bool
-=======
     func updateElevatorSettings(data: String) -> Bool
->>>>>>> 80374aee
 }
 
 protocol CaBotTransportProtocol: CaBotServiceProtocol {
