--- conflicted
+++ resolved
@@ -75,13 +75,12 @@
     case App = "App"
 }
 
-<<<<<<< HEAD
 extension SpeakTag {
     static func Next( erase:Bool = true ) -> Self { return SpeakTag(tag:"Next", erase:erase) }
     static func Sample( erase:Bool = true ) -> Self { return SpeakTag(tag:"Sample", erase:erase) }
 }
 
-=======
+
 enum HandleSide: String, CaseIterable {
     case left = "left"
     case right = "right"
@@ -105,7 +104,6 @@
         }
     }
 }
->>>>>>> e834ba72
 
 class FallbackService: CaBotServiceProtocol {
     private let services: [CaBotServiceProtocol]
