--- conflicted
+++ resolved
@@ -1131,21 +1131,13 @@
                         self.willSpeakArriveMessage = true
                         let announce = CustomLocalizedString("Going to %@", lang: self.resourceLang, dest.title.pron)
                             + (dest.startMessage?.content ?? "")
-<<<<<<< HEAD
-                        self.tts.speak(announce, forceSelfvoice: false, force: true, priority: .High, timeout: nil, tag: .Next(erase:true), callback: {code in }, progress: {range in
-                            if range.location == 0{
-                                self.willSpeakArriveMessage = true
-                            }
-                        })
-=======
                         if(isStartMessageSpeaking){
-                            self.tts.speak(announce, forceSelfvoice: false, force: true, callback: {code in }, progress: {range in
+                            self.tts.speak(announce, forceSelfvoice: false, force: true, priority: .High, timeout: nil, tag: .Next(erase:true), callback: {code in }, progress: {range in
                                 if range.location == 0{
                                     self.willSpeakArriveMessage = true
                                 }
                             })
                         }
->>>>>>> 8ef8a04d
                     }
                 }
                 self.activityLog(category: "destination-text", text: dest.title.text, memo: dest.title.pron)
