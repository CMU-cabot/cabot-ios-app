--- conflicted
+++ resolved
@@ -553,12 +553,8 @@
     @Published var showingSystemStatusMenu: Bool = false
     @Published var batteryStatus: BatteryStatus = BatteryStatus()
     @Published var touchStatus: TouchStatus = TouchStatus()
-<<<<<<< HEAD
-    @Published var userInfo: UserInfoBuffer = UserInfoBuffer()
     @Published var resourceDownload: ResourceDownload
-=======
     @Published var userInfo: UserInfoBuffer
->>>>>>> d685651f
 
     private var addressCandidate: AddressCandidate
     private var bleService: CaBotServiceBLE
@@ -601,11 +597,8 @@
         self.tourManager = TourManager(setting: self.detailSettingModel)
         self.dialogViewHelper = DialogViewHelper()
         self.locationManager =  CLLocationManager()
-<<<<<<< HEAD
         self.resourceDownload = ResourceDownload()
-=======
         self.userInfo = UserInfoBuffer(modelData: nil)
->>>>>>> d685651f
 
         // initialize connection type
         var connectionType: ConnectionType = .BLE
