/*******************************************************************************
 * Copyright (c) 2021  Carnegie Mellon University
 *
 * Permission is hereby granted, free of charge, to any person obtaining a copy
 * of this software and associated documentation files (the "Software"), to deal
 * in the Software without restriction, including without limitation the rights
 * to use, copy, modify, merge, publish, distribute, sublicense, and/or sell
 * copies of the Software, and to permit persons to whom the Software is
 * furnished to do so, subject to the following conditions:
 *
 * The above copyright notice and this permission notice shall be included in
 * all copies or substantial portions of the Software.
 *
 * THE SOFTWARE IS PROVIDED "AS IS", WITHOUT WARRANTY OF ANY KIND, EXPRESS OR
 * IMPLIED, INCLUDING BUT NOT LIMITED TO THE WARRANTIES OF MERCHANTABILITY,
 * FITNESS FOR A PARTICULAR PURPOSE AND NONINFRINGEMENT. IN NO EVENT SHALL THE
 * AUTHORS OR COPYRIGHT HOLDERS BE LIABLE FOR ANY CLAIM, DAMAGES OR OTHER
 * LIABILITY, WHETHER IN AN ACTION OF CONTRACT, TORT OR OTHERWISE, ARISING FROM,
 * OUT OF OR IN CONNECTION WITH THE SOFTWARE OR THE USE OR OTHER DEALINGS IN
 * THE SOFTWARE.
 *******************************************************************************/

import Collections
import CoreData
import SwiftUI
import Foundation
import CoreBluetooth
import CoreLocation
import UserNotifications
import Combine
import os.log
import HLPDialog
import Speech
import ChatView

enum GrantState {
    case Init
    case Granted
    case Denied
    case Off
}

enum DisplayedScene {
    case Onboard
    case App

    func text(lang: String) -> Text {
        switch self {
        case .Onboard:
            return Text(CustomLocalizedString("", lang: lang))
        case .App:
#if ATTEND
            return Text(CustomLocalizedString("ATTEND_MENU", lang: lang))
#elseif USER
            return Text(CustomLocalizedString("MAIN_MENU", lang: lang))
#endif
        }
    }
}

enum ModeType: String, CaseIterable{
    case Normal = "Normal"
    case Advanced = "Advanced"
    case Debug  = "Debug"
}

enum VoiceMode: String, CaseIterable{
    case User = "User"
    case Attend = "Attend"
}

enum SpeechPriority: String, CaseIterable {
    case Robot = "Robot"
    case App = "App"
}

extension SpeakTag {
    static func Next( erase:Bool = true ) -> Self { return SpeakTag(tag:"Next", erase:erase) }
    static func Sample( erase:Bool = true ) -> Self { return SpeakTag(tag:"Sample", erase:erase) }
}

class FallbackService: CaBotServiceProtocol {
    private let services: [CaBotServiceProtocol]
    private var selectedService: CaBotServiceProtocol?

    init(services: [CaBotServiceProtocol]) {
        self.services = services
    }

    func select(service: CaBotServiceProtocol) {
        self.selectedService = service
    }

    private func getService() -> CaBotServiceProtocol? {
        if let service = self.selectedService {
            if service.isConnected() {
                return service
            }
        }
        for service in services {
            if service.isConnected() {
                return service
            }
        }
        return nil
    }

    func isConnected() -> Bool {
        for service in services {
            if service.isConnected() {
                return true
            }
        }
        return false
    }

    func activityLog(category: String, text: String, memo: String) -> Bool {
        guard let service = getService() else { return false }
        return service.activityLog(category: category, text: text, memo: memo)
    }

    func send(destination: String) -> Bool {
        guard let service = getService() else { return false }
        return service.send(destination: destination)
    }

    func summon(destination: String) -> Bool {
        guard let service = getService() else { return false }
        return service.summon(destination: destination)
    }

    func manage(command: CaBotManageCommand, param: String? = nil) -> Bool {
        guard let service = getService() else { return false }
        return service.manage(command: command, param: param)
    }

    func log_request(request: LogRequest) -> Bool {
        guard let service = getService() else { return false }
        return service.log_request(request: request)
    }
    
    func send_log(log_info: LogRequest, app_log: [String], urls: [URL]) -> Bool {
        guard let service = getService() else { return false }
        NSLog("fallback send_log \(log_info)")
        return service.send_log(log_info: log_info, app_log: app_log, urls: urls)
    }

    func share(user_info: SharedInfo) -> Bool {
        guard let service = getService() else { return false }
        return service.share(user_info: user_info)
    }

    func camera_image_request() -> Bool {
        guard let service = getService() else { return false }
        return service.camera_image_request()
    }
}

final class DetailSettingModel: ObservableObject, NavigationSettingProtocol {
    private let startSoundKey = "startSoundKey"
    private let arrivedSoundKey = "arrivedSoundKey"
    private let speedUpSoundKey = "speedUpSoundKey"
    private let speedDownSoundKey = "speedDownSoundKey"
    private let obstacleAheadSoundKey = "obstacleAheadSoundKey"
    private let browserCloseDelayKey = "browserCloseDelayKey"
    private let enableSubtourOnHandleKey = "enableSubtourOnHandleKey"
    private let showContentWhenArriveKey = "showContentWhenArriveKey"
    private let speechPriorityKey = "speechPriorityKey"

    init() {
        if let startSound = UserDefaults.standard.value(forKey: startSoundKey) as? String {
            self.startSound = startSound
        }
        if let arrivedSound = UserDefaults.standard.value(forKey: arrivedSoundKey) as? String {
            self.arrivedSound = arrivedSound
        }
        if let speedUpSound = UserDefaults.standard.value(forKey: speedUpSoundKey) as? String {
            self.speedUpSound = speedUpSound
        }
        if let speedDownSound = UserDefaults.standard.value(forKey: speedDownSoundKey) as? String {
            self.speedDownSound = speedDownSound
        }
        if let browserCloseDelay = UserDefaults.standard.value(forKey: browserCloseDelayKey) as? Double {
            self.browserCloseDelay = browserCloseDelay
        }
        if let enableSubtourOnHandle = UserDefaults.standard.value(forKey: enableSubtourOnHandleKey) as? Bool {
            self.enableSubtourOnHandle = enableSubtourOnHandle
        }
        if let showContentWhenArrive = UserDefaults.standard.value(forKey: showContentWhenArriveKey) as? Bool {
            self.showContentWhenArrive = showContentWhenArrive
        }
    }

    @Published var startSound: String = "/System/Library/Audio/UISounds/nano/3rdParty_Success_Haptic.caf" {
        didSet {
            UserDefaults.standard.setValue(startSound, forKey: startSoundKey)
            UserDefaults.standard.synchronize()
        }
    }
    @Published var arrivedSound: String = "/System/Library/Audio/UISounds/nano/HummingbirdNotification_Haptic.caf" {
        didSet {
            UserDefaults.standard.setValue(arrivedSound, forKey: arrivedSoundKey)
            UserDefaults.standard.synchronize()
        }
    }
    @Published var speedUpSound: String = "/System/Library/Audio/UISounds/nano/WalkieTalkieActiveStart_Haptic.caf" {
        didSet {
            UserDefaults.standard.setValue(speedUpSound, forKey: speedUpSoundKey)
            UserDefaults.standard.synchronize()
        }
    }
    @Published var speedDownSound: String = "/System/Library/Audio/UISounds/nano/ET_RemoteTap_Receive_Haptic.caf" {
        didSet {
            UserDefaults.standard.setValue(speedDownSound, forKey: speedDownSoundKey)
            UserDefaults.standard.synchronize()
        }
    }
    @Published var obstacleAheadSound: String = "/System/Library/Audio/UISounds/nano/MediaPaused.caf" {
        didSet {
            UserDefaults.standard.setValue(obstacleAheadSound, forKey: obstacleAheadSoundKey)
            UserDefaults.standard.synchronize()
        }
    }

    @Published var browserCloseDelay: Double = 1.2 {
        didSet {
            UserDefaults.standard.setValue(browserCloseDelay, forKey: browserCloseDelayKey)
            UserDefaults.standard.synchronize()
        }
    }

    @Published var enableSubtourOnHandle: Bool = false{
        didSet {
            UserDefaults.standard.setValue(enableSubtourOnHandle, forKey: enableSubtourOnHandleKey)
            UserDefaults.standard.synchronize()
        }
    }

    @Published var showContentWhenArrive: Bool = false {
        didSet {
            UserDefaults.standard.setValue(showContentWhenArrive, forKey: showContentWhenArriveKey)
            UserDefaults.standard.synchronize()
        }
    }

    var audioPlayer: AVAudioPlayer = AVAudioPlayer()
    func playAudio(file: String) {
        DispatchQueue.main.async {
            let fileURL: URL = URL(fileURLWithPath: file)
            do {
                self.audioPlayer = try AVAudioPlayer(contentsOf: fileURL)
                self.audioPlayer.play()
            } catch {
                print("\(error)")
            }
        }
    }
}

class AddressCandidate {
    var addresses: [String]
    private var index:Int = 0
    init(addresses: [String]) {
        self.addresses = addresses
    }
    func getCurrent() -> String {
        addresses[index % addresses.count]
    }
    func getNext() -> String {
        index += 1
        return getCurrent()
    }
    func update(addresses: [String]) {
        self.addresses = addresses
    }
}

final class CaBotAppModel: NSObject, ObservableObject, CaBotServiceDelegateBLE, TourManagerDelegate, CLLocationManagerDelegate, CaBotTTSDelegate, LogReportModelDelegate, UNUserNotificationCenterDelegate{
    private let DEFAULT_LANG = "en"

    private let selectedResourceKey = "SelectedResourceKey"
    private let selectedResourceLangKey = "selectedResourceLangKey"
    private let selectedAttendLangKey = "selectedAttendLangKey"
    private let selectedVoiceKey = "SelectedVoiceKey"
    private let isTTSEnabledKey = "isTTSEnabledKey"
    private let speechRateKey = "speechRateKey"
    private let attendSpeechRateKey = "attendSpeechRateKey"
    private let connectionTypeKey = "connection_type"
    private let teamIDKey = "team_id"
    private let socketAddrKey = "socket_url"
    private let rosSocketAddrKey = "ros_socket_url"
    private let primaryAddrKey = "primary_ip_address"
    private let secondaryAddrKey = "secondary_ip_address"
    private let menuDebugKey = "menu_debug"
    private let noSuitcaseDebugKey = "noSuitcaseDebugKey"
    private let modeTypeKey = "modeTypeKey"
    private let notificationCenterID = "cabot_state_notification"
    private let voiceSettingKey = "voiceSettingKey"
    private let enableSpeakerKey = "enableSpeakerKey"
    private let selectedSpeakerAudioFileKey = "selectedSpeakerAudioFileKey"
    private let speechVolumeKey = "speechVolumeKey"

    let detailSettingModel: DetailSettingModel

    @Published var versionMatchedBLE: Bool = false
    @Published var serverBLEVersion: String? = nil
    @Published var versionMatchedTCP: Bool = false
    @Published var serverTCPVersion: String? = nil

    @Published var debugSystemStatusLevel: CaBotSystemLevel = .Unknown
    @Published var debugDeviceStatusLevel: DeviceStatusLevel = .Unknown

    @Published var locationState: GrantState = .Init {
        didSet {
            self.checkOnboardCondition()
        }
    }
    @Published var bluetoothState: CBManagerState = .unknown {
        didSet {
            self.checkOnboardCondition()
        }
    }
    @Published var notificationState: GrantState = .Init {
        didSet {
            self.checkOnboardCondition()
        }
    }
    @Published var recordPermission: AVAudioApplication.recordPermission = AVAudioApplication.shared.recordPermission {
        didSet {
            self.checkOnboardCondition()
        }
    }
    @Published var speechRecoState: SFSpeechRecognizerAuthorizationStatus = SFSpeechRecognizer.authorizationStatus() {
        didSet {
            self.checkOnboardCondition()
        }
    }
    func checkOnboardCondition() {
        DispatchQueue.main.async {
            if (self.bluetoothState == .poweredOn || self.bluetoothState == .poweredOff) &&
                self.notificationState != .Init &&
                self.locationState != .Init &&
                self.recordPermission == .granted &&
                self.speechRecoState != .notDetermined
            {
                if self.authRequestedByUser {
                    withAnimation() {
                        self.displayedScene = .App
                    }
                } else {
                    self.displayedScene = .App
                }
            }
        }
    }
    @Published var displayedScene: DisplayedScene = .Onboard
    var authRequestedByUser: Bool = false

    @Published var selectedLanguage: String = "en" {
        willSet {
            if silentForChange == false {
                share(user_info: SharedInfo(type: .ChangeLanguage, value: newValue))
            }
            #if USER
            ResourceManager.shared.invalidate()
            self.loadFromServer()
            #endif
        }
        didSet {
            NSLog("selectedLanguage = \(selectedLanguage)")
            UserDefaults.standard.setValue(selectedLanguage, forKey: selectedResourceLangKey)
            _ = self.fallbackService.manage(command: .lang, param: selectedLanguage)
            #if USER
            I18N.shared.set(lang: selectedLanguage)
            #endif
            self.tts.lang = selectedLanguage
            self.updateVoice()
            silentForChange = false
        }
    }
    @Published var attendLanguage: String = "en" {
        willSet {
            ResourceManager.shared.invalidate()
            self.loadFromServer()
        }
        didSet {
            NSLog("attendLanguage = \(attendLanguage)")
            UserDefaults.standard.setValue(attendLanguage, forKey: selectedAttendLangKey)
            I18N.shared.set(lang: attendLanguage)
        }
    }
    var languages: [String] = ["en", "ja", "zh-Hans"]

    var selectedLocale: Locale {
        get {
            Locale(identifier: self.resourceLang)
        }
    }

    var voiceLocale: Locale {
        get {
            Locale(identifier: self.selectedLanguage)
        }
    }

    var resourceLang: String {
        get {
            #if USER
            return selectedLanguage
            #else
            return attendLanguage
            #endif
        }
    }

    @Published var isTTSEnabledForAdvanced: Bool = true {
        didSet {
            UserDefaults.standard.setValue(isTTSEnabledForAdvanced, forKey: isTTSEnabledKey)
            UserDefaults.standard.synchronize()
        }
    }

    @Published var attendVoice: Voice? = nil {
        didSet {
            if let id = attendVoice?.AVvoice.identifier {
                let key = "\(selectedVoiceKey)_\(selectedLanguage)"
                UserDefaults.standard.setValue(id, forKey: key)
                UserDefaults.standard.synchronize()
            }
        }
    }

    @Published var attendSpeechRate: Double = 0.5 {
        didSet {
            UserDefaults.standard.setValue(attendSpeechRate, forKey: attendSpeechRateKey)
            UserDefaults.standard.synchronize()
        }
    }

    @Published var userVoice: Voice? = nil {
        willSet {
            if silentForChange == false {
                if let id = newValue?.AVvoice.identifier {
                    print("willSet userVoice \(userVoice) \(id)")
                    // send flag1=true if Attend mode to let the User app speak sample voice
                    share(user_info: SharedInfo(type: .ChangeUserVoiceType, value: id, flag1: modeType == .Advanced))
                }
            }
        }
        didSet {
            if let id = userVoice?.AVvoice.identifier {
                let key = "\(selectedVoiceKey)_\(selectedLanguage)"
                UserDefaults.standard.setValue(id, forKey: key)
                UserDefaults.standard.synchronize()
                self.updateTTS()
            }
            silentForChange = false
        }
    }

    @Published var userSpeechRate: Double = 0.5 {
        willSet {
            if silentForChange == false {
                print("willSet userSpeechRate \(userSpeechRate) \(newValue)")
                // do not send flag1=true here, handled in setting view
                share(user_info: SharedInfo(type: .ChangeUserVoiceRate, value: "\(newValue)", flag1: false))
            }
        }
        didSet {
            UserDefaults.standard.setValue(userSpeechRate, forKey: speechRateKey)
            UserDefaults.standard.synchronize()
            self.updateTTS()
            silentForChange = false
        }
    }

    @Published var showingChatView: Bool = false {
        didSet {
            if silentForChange == false {
                shareChatStatus()
            }
            silentForChange = false
        }
    }
    @Published var toggleChatView: Bool = false {
        willSet {
            if silentForChange == false {
                share(user_info: SharedInfo(type: .ChatRequest, value: newValue ? "open" : "close"))
            }
            silentForChange = false
        }
    }

    @Published var enableSpeaker: Bool = false {
        didSet {
            UserDefaults.standard.setValue(enableSpeaker, forKey: enableSpeakerKey)
            UserDefaults.standard.synchronize()
        }
    }
    @Published var selectedSpeakerAudioFile: String = "" {
        didSet {
            UserDefaults.standard.setValue(selectedSpeakerAudioFile, forKey: selectedSpeakerAudioFileKey)
            UserDefaults.standard.synchronize()
        }
    }
    @Published var speakerVolume: Float = 0.0 {
        didSet {
            UserDefaults.standard.setValue(speakerVolume, forKey: speechVolumeKey)
            UserDefaults.standard.synchronize()
        }
    }
    @Published var possibleAudioFiles: [String] = []
    var silentForSpeakerSettingUpdate: Bool = false

    enum ServerStatus {
        case Init
        case NotReady
        case Loading
        case Ready
    }

    @Published var serverIsReady: ServerStatus = .Init

    var suitcaseFeatures: SuitcaseFeatures = SuitcaseFeatures()

    var silentForChange: Bool = false
    func silentUpdate(language: String) {
        silentForChange = true
        selectedLanguage = language
    }

    func silentUpdate(voice: Voice?) {
        silentForChange = true
        userVoice = voice
    }

    func silentUpdate(rate: Double) {
        silentForChange = true
        userSpeechRate = rate
    }

    var skipWifNotification: Bool = false // Ignore next WiFi change notification
    @Published var wifiDetected: Bool = false
    @Published var wifiEnabled: Bool = false {
        willSet {
            if silentForChange == false {
                skipWifNotification = true
                self.systemManageCommand(command: newValue ? .enablewifi : .disablewifi)
            }
            silentForChange = false
        }
    }

#if ATTEND
    @Published var voiceSetting: VoiceMode = .User {
        didSet {
            UserDefaults.standard.setValue(voiceSetting.rawValue, forKey: voiceSettingKey)
            UserDefaults.standard.synchronize()
            self.updateTTS()
        }
    }
#elseif USER
    @Published var voiceSetting: VoiceMode = .User {
        didSet {
            self.updateTTS()
        }
    }
#endif


    func getVoice(by id:String) -> Voice {
        return TTSHelper.getVoice(by: id) ?? getDefaultVoice()
    }

    func getDefaultVoice() -> Voice {
        let voice = TTSHelper.getVoice(by: CustomLocalizedString("DEFAULT_VOICE", lang: selectedLanguage))
        return voice ?? TTSHelper.getVoices(by: voiceLocale)[0]
    }

    func initTTS()
    {
        let key = "\(selectedVoiceKey)_\(selectedLanguage)"
        if let id = UserDefaults.standard.value(forKey: key) as? String {
            self.userVoice = getVoice(by: id)
        } else {
            self.userVoice = getDefaultVoice()
        }
        if let id = UserDefaults.standard.value(forKey: key) as? String {
            self.attendVoice = getVoice(by: id)
        } else {
            self.attendVoice = getDefaultVoice()
        }

        self.updateTTS()
    }

    func updateVoice() {
        let key = "\(selectedVoiceKey)_\(selectedLanguage)"
        if(voiceSetting == .User){
            if let id = UserDefaults.standard.value(forKey: key) as? String {
                self.userVoice = getVoice(by: id)
            } else {
                self.userVoice = getDefaultVoice()
            }
        } else if(voiceSetting == .Attend) {
            if let id = UserDefaults.standard.value(forKey: key) as? String {
                self.attendVoice = getVoice(by: id)
            } else {
                self.attendVoice = getDefaultVoice()
            }
        }
    }

    func updateTTS() {
        if(self.voiceSetting == .User){
            self.tts.rate = self.userSpeechRate
            self.tts.voice = self.userVoice?.AVvoice
        } else if(voiceSetting == .Attend) {
            self.tts.rate = self.attendSpeechRate
            self.tts.voice = self.attendVoice?.AVvoice
        }
    }

    @Published var suitcaseConnectedBLE: Bool = false {
        didSet {
            self.suitcaseConnected = self.suitcaseConnectedBLE || self.suitcaseConnectedTCP || self.noSuitcaseDebug
        }
    }
    @Published var suitcaseConnectedTCP: Bool = false {
        didSet {
            self.suitcaseConnected = self.suitcaseConnectedBLE || self.suitcaseConnectedTCP || self.noSuitcaseDebug
        }
    }
    @Published var suitcaseConnected: Bool = false {
        didSet {
            if !self.suitcaseConnected {
                self.deviceStatus = DeviceStatus()
                self.systemStatus.clear()
                self.batteryStatus = BatteryStatus()
                self.touchStatus = TouchStatus()
            }
        }
    }

    @Published var connectionType:ConnectionType = .TCP{
        didSet{
            UserDefaults.standard.setValue(connectionType.rawValue, forKey: connectionTypeKey)
            UserDefaults.standard.synchronize()
            switch(connectionType) {
            case .BLE:
                fallbackService.select(service: bleService)
            case .TCP:
                fallbackService.select(service: tcpService)
            }
        }
    }
    @Published var teamID: String = "" {
        didSet {
            UserDefaults.standard.setValue(teamID, forKey: teamIDKey)
            UserDefaults.standard.synchronize()
            bleService.stopAdvertising()
            bleService.teamID = self.teamID
            bleService.startAdvertising()
        }
    }
    @Published var primaryAddr: String = "172.20.10.7" {
        didSet {
            UserDefaults.standard.setValue(primaryAddr, forKey: primaryAddrKey)
            UserDefaults.standard.synchronize()
            if oldValue != primaryAddr {
                updateNetworkConfig()
            }
        }
    }
    @Published var secondaryAddr: String = "" {
        didSet {
            UserDefaults.standard.setValue(secondaryAddr, forKey: secondaryAddrKey)
            UserDefaults.standard.synchronize()
            if oldValue != secondaryAddr {
                updateNetworkConfig()
            }
        }
    }
    let socketPort: String = "5000"
    let rosPort: String = "9091"
    @Published var menuDebug: Bool = false {
        didSet {
            UserDefaults.standard.setValue(menuDebug, forKey: menuDebugKey)
            UserDefaults.standard.synchronize()
        }
    }
    @Published var noSuitcaseDebug: Bool = false {
        didSet {
            UserDefaults.standard.setValue(noSuitcaseDebug, forKey: noSuitcaseDebugKey)
            UserDefaults.standard.synchronize()
            suitcaseConnected = true
        }
    }
    @Published var modeType:ModeType = .Normal{
        didSet {
            UserDefaults.standard.setValue(modeType.rawValue, forKey: modeTypeKey)
            UserDefaults.standard.synchronize()
            ResourceManager.shared.modeType = modeType
        }
    }

    @Published var isContentPresenting: Bool = false
    @Published var isConfirmingSummons: Bool = false
    @Published var contentURL: URL? = nil
    @Published var tourUpdated: Bool = false

    @Published var deviceStatus: DeviceStatus = DeviceStatus(){
        didSet{
            isUserAppConnected = deviceStatus.devices.contains { device in
                device.type == "User App" && device.level == .OK
            }
            if skipWifNotification {
                skipWifNotification = false
            }
            else if deviceStatus.devices.contains(where: { device in
                device.type == "WiFi" && device.message == "enabled"
            }) {
                silentForChange = true
                wifiEnabled = true
                wifiDetected = true
            }
            else if deviceStatus.devices.contains(where: { device in
                device.type == "WiFi" && device.message == "disabled"
            }) {
                silentForChange = true
                wifiEnabled = false
                wifiDetected = true
            } else {
                wifiDetected = false
            }
        }
    }
    @Published var isUserAppConnected: Bool = false
    @Published var showingDeviceStatusNotification: Bool = false
    @Published var showingDeviceStatusMenu: Bool = false
    @Published var systemStatus: SystemStatusData = SystemStatusData()
    @Published var showingSystemStatusNotification: Bool = false
    @Published var showingSystemStatusMenu: Bool = false
    @Published var batteryStatus: BatteryStatus = BatteryStatus()
    @Published var touchStatus: TouchStatus = TouchStatus()
    @Published var userInfo: UserInfoBuffer
    @Published var attend_messages: [ChatMessage] = []

    private var addressCandidate: AddressCandidate
    private var bleService: CaBotServiceBLE
    private var tcpService: CaBotServiceTCP
    private var fallbackService: FallbackService
    private let tts: CaBotTTS
    private var willSpeakArriveMessage: Bool = false
    private var touchStartTime: CFAbsoluteTime = 0
    private var announceToPushRightButtonTime: CFAbsoluteTime = 0
    private var shouldNoAnnounceToPushRightButton: Bool = false
    private var lastUpdated: Int64 = 0
    let logList: LogReportModel = LogReportModel()
    let preview: Bool
    var tourManager: TourManager
    let dialogViewHelper: DialogViewHelper
    private let feedbackGenerator = UINotificationFeedbackGenerator()
    let notificationCenter = UNUserNotificationCenter.current()

    let locationManager: CLLocationManager
    let locationUpdateTimeLimit: CFAbsoluteTime = 60*15
    var locationUpdateStartTime: CFAbsoluteTime = 0
    var audioAvailableEstimate: Bool = false

    var chatModel: ChatViewModel = ChatViewModel()

    convenience override init() {
        self.init(preview: true)
    }

    init(preview: Bool, mode: ModeType = .Normal) {
        self.modeType = mode
        self.detailSettingModel = DetailSettingModel()
        self.preview = preview
        self.tts = CaBotTTS(voice: nil)
        let bleService = CaBotServiceBLE(with: self.tts, mode: mode)
        let tcpService = CaBotServiceTCP(with: self.tts, mode: mode)
        self.bleService = bleService
        self.tcpService = tcpService
        self.fallbackService = FallbackService(services: [bleService, tcpService])
        self.tourManager = TourManager(setting: self.detailSettingModel)
        self.dialogViewHelper = DialogViewHelper()
        self.locationManager =  CLLocationManager()
        self.userInfo = UserInfoBuffer(modelData: nil)

        // initialize connection type
        var connectionType: ConnectionType = .BLE
        if let conntypestr = UserDefaults.standard.value(forKey: connectionTypeKey) as? String, let storedType = ConnectionType(rawValue: conntypestr){
            connectionType = storedType
        }
        switch(connectionType) {
        case .BLE:
            fallbackService.select(service: bleService)
        case .TCP:
            fallbackService.select(service: tcpService)
        }
        self.connectionType = connectionType
        self.addressCandidate = AddressCandidate(addresses: [""])  // dummy
        super.init()
        ResourceManager.shared.set(addressCandidate: self.addressCandidate)
        ResourceManager.shared.set(modeType: self.modeType)

        self.tts.delegate = self
        self.logList.delegate = self

        if let selectedLanguage = UserDefaults.standard.value(forKey: selectedResourceLangKey) as? String {
            self.silentForChange = true
            self.selectedLanguage = selectedLanguage
        }
        if let attendLanguage = UserDefaults.standard.value(forKey: selectedAttendLangKey) as? String {
            self.attendLanguage = attendLanguage
        }
        if let groupID = UserDefaults.standard.value(forKey: teamIDKey) as? String {
            self.teamID = groupID
        }
        if let primaryAddr = UserDefaults.standard.value(forKey: primaryAddrKey) as? String{
            self.primaryAddr = primaryAddr
        }
        if let secondaryAddr = UserDefaults.standard.value(forKey: secondaryAddrKey) as? String{
            self.secondaryAddr = secondaryAddr
        }
        updateNetworkConfig()
        if let menuDebug = UserDefaults.standard.value(forKey: menuDebugKey) as? Bool {
            self.menuDebug = menuDebug
        }
        if let attendSpeechRate = UserDefaults.standard.value(forKey: attendSpeechRateKey) as? Double {
            self.attendSpeechRate = attendSpeechRate
        }
        if let speechRate = UserDefaults.standard.value(forKey: speechRateKey) as? Double {
            self.silentForChange = true
            self.userSpeechRate = speechRate
        }
        updateVoice()
        updateTTS()
        if let modeType = UserDefaults.standard.value(forKey: modeTypeKey) as? String {
            self.modeType = ModeType(rawValue: modeType)!
        }
        if let isTTSEnabled = UserDefaults.standard.value(forKey: isTTSEnabledKey) as? Bool {
            self.isTTSEnabledForAdvanced = isTTSEnabled
        }
        if let voiceSetting = UserDefaults.standard.value(forKey: voiceSettingKey) as? String {
//            self.voiceSetting = VoiceMode(rawValue: voiceSetting)!
        }

        // services
        self.locationManager.delegate = self
        self.locationManagerDidChangeAuthorization(self.locationManager)

        self.bleService.delegate = self
        self.bleService.startIfAuthorized()

        self.tcpService.delegate = self
        self.tcpService.start(addressCandidate: addressCandidate, port: socketPort)

        self.notificationCenter.getNotificationSettings { settings in
            if settings.alertSetting == .enabled &&
                settings.soundSetting == .enabled {
                self.notificationState = .Granted
            }
            self.checkOnboardCondition()
        }

        // tour manager
        self.tourManager.delegate = self

        // Error/Warning Notification
        self.notificationCenter.delegate = self

        NSSetUncaughtExceptionHandler { exception in
            NSLog("\(exception)")
            NSLog("\(exception.reason ?? "")")
            NSLog("\(exception.callStackSymbols)")
        }

        self.userInfo.modelData = self

        self.suitcaseFeatures.updater({side, mode in
            if let side = side {
                print("willSet selectedHandleSide \(side)")
                _ = self.fallbackService.share(user_info: SharedInfo(type: .PossibleHandleSide, value: self.suitcaseFeatures.possibleHandleSides.map({ s in s.rawValue }).joined(separator: ",")))
                _ = self.fallbackService.share(user_info: SharedInfo(type: .ChangeHandleSide, value: side.rawValue))
                _ = self.fallbackService.manage(command: .handleside, param: side.rawValue)
            }
            if let mode = mode {
                print("willSet selectedTouchMode \(mode)")
                _ = self.fallbackService.share(user_info: SharedInfo(type: .PossibleTouchMode, value: self.suitcaseFeatures.possibleTouchModes.map({ m in m.rawValue }).joined(separator: ",")))
                _ = self.fallbackService.share(user_info: SharedInfo(type: .ChangeTouchMode, value: mode.rawValue))
                _ = self.fallbackService.manage(command: .touchmode, param: mode.rawValue)
            }
        })

        // Chat
        self.chatModel.appModel = self
        ChatData.shared.tourManager = self.tourManager
        ChatData.shared.viewModel = self.chatModel
        PriorityQueueTTSWrapper.shared.delegate = self
    }


    func updateNetworkConfig() {
        NSLog("updateNetworkConfig \([self.primaryAddr, self.secondaryAddr])")
        let current = self.addressCandidate.getCurrent()
        if current != self.primaryAddr && current != self.secondaryAddr {
            self.tcpService.stop()
        }
        self.addressCandidate.update(addresses: [self.primaryAddr, self.secondaryAddr])
    }

    func getCurrentAddress() -> String {
        self.addressCandidate.getCurrent()
    }

    func onChange(of newScenePhase: ScenePhase) {
        switch newScenePhase {
        case .background:
            resetAudioSession()
            locationManager.allowsBackgroundLocationUpdates = true
            locationManager.startUpdatingLocation()
            break
        case .inactive:
            break
        case .active:
            audioAvailableEstimate = true
            self.initNotification()
            self.resetAudioSession()
            locationManager.stopUpdatingLocation()
            break
        @unknown default:
            break
        }
    }

    func initNotification() {
        let generalCategory = UNNotificationCategory(identifier: "GENERAL",
                                                     actions: [],
                                                     intentIdentifiers: [],
                                                     options: [])
        notificationCenter.setNotificationCategories([generalCategory])
    }

    func userNotificationCenter(_ center: UNUserNotificationCenter, willPresent notification: UNNotification, withCompletionHandler completionHandler: @escaping (UNNotificationPresentationOptions) -> Void) {
        completionHandler([.sound, .banner])
    }
    func userNotificationCenter(_ center: UNUserNotificationCenter, didReceive response: UNNotificationResponse, withCompletionHandler completionHandler: @escaping () -> Void) {
        if self.showingDeviceStatusNotification{
            self.showingDeviceStatusMenu = true
        } else if self.showingSystemStatusNotification{
            self.showingSystemStatusMenu = true
        }
        completionHandler()
    }

    private func removeNotification() -> Void {
        self.showingDeviceStatusNotification = false
        self.showingSystemStatusNotification = false
        DispatchQueue.main.asyncAfter(deadline: .now() + 0.1) {
            UNUserNotificationCenter.current().removeDeliveredNotifications(withIdentifiers: [self.notificationCenterID])
        }
    }

    private func pushSystemState() -> Void {
        removeNotification()
        let systemStatusString = CustomLocalizedString(self.systemStatus.summary.text, lang: self.resourceLang)
        let notificationTitle = CustomLocalizedString("SYSTEM_ERROR_ALERT%@", lang: self.resourceLang, systemStatusString)
        let notificationMessage = "CHECK_SYSTEM_STATUS"
        let content = UNMutableNotificationContent()
        content.title = NSString.localizedUserNotificationString(forKey: notificationTitle, arguments: nil)
        content.body = NSString.localizedUserNotificationString(forKey: notificationMessage, arguments: nil)
        content.sound = UNNotificationSound.defaultCritical
        if (self.systemStatus.summary == .Error){
            self.feedbackGenerator.notificationOccurred(.error)
        } else {
            self.feedbackGenerator.notificationOccurred(.warning)
        }

        let trigger = UNTimeIntervalNotificationTrigger(timeInterval: (0.1), repeats: false)
        let request = UNNotificationRequest(identifier: self.notificationCenterID, content: content, trigger: trigger)

        notificationCenter.add(request) { (error : Error?) in
            if let theError = error {
                print(theError.localizedDescription)
            }
        }
        self.showingSystemStatusNotification = true
    }

    private func pushDeviceState() -> Void {
        removeNotification()
        let deviceStatusString = CustomLocalizedString(self.deviceStatus.level.rawValue, lang: self.resourceLang)
        let notificationTitle = CustomLocalizedString("DEVICE_ERROR_ALERT%@", lang: self.resourceLang, deviceStatusString)
        let notificationMessage = "CHECK_DEVICE_STATUS"
        let content = UNMutableNotificationContent()
        content.title = NSString.localizedUserNotificationString(forKey: notificationTitle, arguments: nil)
        content.body = NSString.localizedUserNotificationString(forKey: notificationMessage, arguments: nil)
        content.sound = UNNotificationSound.defaultCritical
        if self.deviceStatus.level == .Error {
            self.feedbackGenerator.notificationOccurred(.error)
        } else {
            self.feedbackGenerator.notificationOccurred(.warning)
        }
        let trigger = UNTimeIntervalNotificationTrigger(timeInterval: (0.1), repeats: false)
        let request = UNNotificationRequest(identifier: self.notificationCenterID, content: content, trigger: trigger)

        notificationCenter.add(request) { (error : Error?) in
            if let theError = error {
                print(theError.localizedDescription)
            }
        }
        self.showingDeviceStatusNotification = true
    }

    // MARK: onboarding

    func requestLocationAuthorization() {
        self.authRequestedByUser = true
        self.locationManager.requestAlwaysAuthorization()
    }

    func requestBluetoothAuthorization() {
        self.authRequestedByUser = true
        self.bleService.start()
        self.bleService.startAdvertising()
    }

    func requestNotificationAuthorization() {
        self.authRequestedByUser = true
        self.notificationCenter.requestAuthorization(options:[UNAuthorizationOptions.alert,
                                                              UNAuthorizationOptions.sound]) {
            (granted, error) in
            DispatchQueue.main.async {
                self.notificationState = granted ? .Granted : .Denied
            }
        }
    }

    func requestMicrophoneAuthorization() {
        self.authRequestedByUser = true
        AVAudioApplication.requestRecordPermission(completionHandler: {_ in
            DispatchQueue.main.async {
                self.recordPermission = AVAudioApplication.shared.recordPermission
            }
        })
    }

    func requestSpeechRecoAuthorization() {
        self.authRequestedByUser = true
        SFSpeechRecognizer.requestAuthorization { authStatus in
            DispatchQueue.main.async {
                self.speechRecoState = authStatus
            }
        }
    }

    func tcpServiceRestart() {
        if !self.tcpService.isSocket() {
            self.tcpService.start(addressCandidate: addressCandidate, port: socketPort)
        }
    }

    // MARK: CaBotTTSDelegate

    func activityLog(category: String, text: String, memo: String) {
        _ = self.fallbackService.activityLog(category: category, text: text, memo: memo)
    }

    func share(user_info: SharedInfo) {
        _ = self.fallbackService.share(user_info: user_info)
    }

    // MARK: LogReportModelDelegate

    func refreshLogList() {
        var request = LogRequest(type: CaBotLogRequestType.list.rawValue)
        _ = self.fallbackService.log_request(request: request)
    }

    func isSuitcaseConnected() -> Bool {
        return self.suitcaseConnected
    }

    func requestDetail(log_name: String) {
        var request = LogRequest(
            type: CaBotLogRequestType.detail.rawValue,
            log_name: log_name
        )
        _ = self.fallbackService.log_request(request: request)
    }

    func submitLogReport(log_name: String, title: String, detail: String) {
        var request = LogRequest(
            type: CaBotLogRequestType.report.rawValue,
            log_name: log_name,
            title: title,
            detail: detail
        )
        _ = self.fallbackService.log_request(request: request)
    }
    
    func submitAppLog(app_log: [String], urls: [URL], log_name: String) {
        NSLog("submitAppLog")
        var log_info = LogRequest(
            type: CaBotLogRequestType.appLog.rawValue,
            log_name: log_name
        )
        _ = self.fallbackService.send_log(log_info: log_info, app_log: app_log, urls: urls)
    }

    // MARK: LocationManagerDelegate

    func locationManagerDidChangeAuthorization(_ manager: CLLocationManager) {
        switch(manager.authorizationStatus) {
        case .notDetermined:
            locationState = .Init
        case .restricted:
            locationState = .Denied
        case .denied:
            locationState = .Denied
        case .authorizedAlways:
            locationState = .Granted
        case .authorizedWhenInUse:
            locationState = .Denied
        @unknown default:
            locationState = .Off
        }
    }

    func locationManager(_ manager: CLLocationManager, didUpdateLocations locations: [CLLocation]) {
        if suitcaseConnected {
            locationUpdateStartTime = 0
            return
        }

        if locationUpdateStartTime == 0 {
            locationUpdateStartTime = CFAbsoluteTimeGetCurrent()
        }
        if CFAbsoluteTimeGetCurrent() - locationUpdateStartTime > locationUpdateTimeLimit {
            NSLog("Location update time without Bluetooth connection exceeds the limit: %.2f/%.2f sec", CFAbsoluteTimeGetCurrent() - locationUpdateStartTime, locationUpdateTimeLimit)
            manager.stopUpdatingLocation()
            audioAvailableEstimate = false

        } else {
            NSLog("Location update time without Bluetooth connection: %.2f sec", CFAbsoluteTimeGetCurrent() - locationUpdateStartTime)
        }
    }



    // MARK: public functions

    func resetAudioSession() {
        let audioSession = AVAudioSession.sharedInstance()
        do {
            try audioSession.setCategory(.playback,
                                         mode: .spokenAudio,
                                         options: [])
        } catch {
            NSLog("audioSession category weren't set because of an error. \(error)")
        }
        do {
            try audioSession.setActive(true, options: [])
        } catch {
            NSLog("audioSession cannot be set active. \(error)")
        }
        SilentAudioPlayer.shared.start()
    }

    func open(content: URL) {
        contentURL = content
        isContentPresenting = true
    }

    func summon(destination: String) -> Bool {
        DispatchQueue.main.async {
            print("Show modal waiting")
            NavUtil.showModalWaiting(withMessage: CustomLocalizedString("processing...", lang: self.resourceLang))
        }
        if self.fallbackService.summon(destination: destination) || self.noSuitcaseDebug {
            self.speak(CustomLocalizedString("Sending the command to the suitcase", lang: self.resourceLang), priority:.Required) { _, _ in }
            DispatchQueue.main.async {
                print("hide modal waiting")
                NavUtil.hideModalWaiting()
            }
            return true
        } else {
            DispatchQueue.main.async {
                print("hide modal waiting")
                NavUtil.hideModalWaiting()
            }
            DispatchQueue.main.async {
                let message = CustomLocalizedString("Suitcase may not be connected", lang: self.resourceLang)

                self.speak(message, priority:.Required) { _, _ in }
            }
            return false
        }
    }

    func addSubTour(tour: Tour) -> Void {
        tourManager.addSubTour(tour: tour)
        if tourManager.proceedToNextDestination() {
            self.playAudio(file: self.detailSettingModel.startSound)
        }
    }

    func skipDestination() -> Void {
        guard tourManager.hasDestination else { return }

        let skip = tourManager.skipDestination()
        tourManager.save()
        self.stopSpeak()
        let announce = CustomLocalizedString("Skip Message %@", lang: self.resourceLang, skip.title.pron)
        self.tts.speak(announce, priority:.Required){
        }
    }

    func speak(_ text:String, priority: CaBotTTS.SpeechPriority, timeout sec : TimeInterval? = nil, tag: SpeakTag? = nil, callback: @escaping (CaBotTTS.Reason, Int) -> Void) {
        if (preview) {
            print("previewing speak - \(text)")
        } else {
            self.tts.speak(text, priority: priority, timeout: sec, tag: tag, callback: callback)
        }
    }

    func stopSpeak() {
        self.tts.stop(self.tts.isPaused)
    }

    func playSample(mode: VoiceMode, priority: CaBotTTS.SpeechPriority? = nil, timeout sec : TimeInterval? = nil ){
        if(self.modeType == .Normal){
            self.tts.speak(CustomLocalizedString("Hello Suitcase!", lang: self.resourceLang), force:false, priority:priority ?? .Required, timeout:sec, tag: .Sample(erase:true)) {code, _ in
            }
        } else {
            // override TTS settings by the mode
            if(mode == .User){
                self.tts.rate = self.userSpeechRate
                self.tts.voice = self.userVoice?.AVvoice
            } else if(mode == .Attend) {
                self.tts.rate = self.attendSpeechRate
                self.tts.voice = self.attendVoice?.AVvoice
            }
            self.tts.speakForAdvanced(CustomLocalizedString("Hello Suitcase!", lang: self.resourceLang), force:false, tag: .Sample(erase:true)) {code, _ in
                if code != .Paused {
                    // revert the change after speech
                    self.updateTTS()
                }
            }
        }

    }

    func playAudio(file: String) {
        detailSettingModel.playAudio(file: file)
    }

    func needToStartAnnounce(wait: Bool) {
        let delay = wait ? self.detailSettingModel.browserCloseDelay : 0
        self.announceToPushRightButtonTime = CFAbsoluteTimeGetCurrent()
        self.shouldNoAnnounceToPushRightButton = true
        DispatchQueue.main.asyncAfter(deadline: .now() + delay) {
            self.speak(CustomLocalizedString("You can proceed by pressing the right button of the suitcase handle", lang: self.resourceLang), priority: .Normal, timeout: nil) { _, _ in
            }
        }
    }

    func systemManageCommand(command: CaBotManageCommand) {
        if self.fallbackService.manage(command: command) {
            switch(command) {
            case .poweroff, .reboot:
                deviceStatus.level = .Unknown
                systemStatus.level = .Unknown
                break
            case .start:
                systemStatus.level = .Activating
            case .stop:
                systemStatus.level = .Deactivating
                break
            case .lang:
                break
            case .restart_localization:
                break
            case .reqfeatures:
                break
            case .handleside:
                break
            case .touchmode:
                break
<<<<<<< HEAD
            case .speaker_enable:
                break
            case .speaker_audio_file:
                break
            case .speaker_volume:
                break
            case .speaker_alert:
=======
            case .enablewifi:
                break
            case .disablewifi:
>>>>>>> b92d6493
                break
            }
            systemStatus.components.removeAll()
            objectWillChange.send()
        }
    }

    func debugCabotArrived() {
        self.cabot(service: self.bleService, notification: .arrived, param: nil)
    }

    func debugCabotSystemStatus(systemStatusFile: String){
        let path = Bundle.main.resourceURL!.appendingPathComponent("PreviewResource")
            .appendingPathComponent(systemStatusFile)
        let fm = FileManager.default
        let data = fm.contents(atPath: path.path)!
        let status = try! JSONDecoder().decode(SystemStatus.self, from: data)
        self.cabot(service: self.tcpService, systemStatus: status)
    }

    func debugCabotDeviceStatus(systemStatusFile: String){
        let path = Bundle.main.resourceURL!.appendingPathComponent("PreviewResource")
            .appendingPathComponent(systemStatusFile)
        let fm = FileManager.default
        let data = fm.contents(atPath: path.path)!
        let status = try! JSONDecoder().decode(DeviceStatus.self, from: data)
        self.cabot(service: self.tcpService, deviceStatus: status)
    }

    func updateSpeakerSettings(){
        // set speaker settings
        _ = self.fallbackService.manage(command: .speaker_enable, param: String(self.enableSpeaker))
        if self.enableSpeaker {
            _ = self.fallbackService.manage(command: .speaker_audio_file, param: self.selectedSpeakerAudioFile)
            _ = self.fallbackService.manage(command: .speaker_volume, param: String(self.speakerVolume))
            if !self.silentForSpeakerSettingUpdate {
                // play sample audio
                _ = self.fallbackService.manage(command: .speaker_alert)
            }
        }
    }

    func share(tour: Tour) {
        self.share(user_info: SharedInfo(type: .OverrideTour, value: tour.id))
        userInfo.clear()
    }

    func share(destination: any Destination, clear: Bool = true, addFirst: Bool = false) {
        self.share(user_info: SharedInfo(type: .OverrideDestination, value: destination.value, flag1: clear, flag2: addFirst))
        userInfo.clear()
    }

    // MARK: TourManagerDelegate
    func tourUpdated(manager: TourManager) {
        tourUpdated = true
//        UIApplication.shared.isIdleTimerDisabled = manager.hasDestination
        self.activityLog(category: "tour-text", text: manager.title.text, memo: manager.title.pron)
        let data = manager.getTourSaveData()
        self.share(user_info: SharedInfo(type: .Tour, value: data.toJsonString()))
    }

    func clearAll(){
        self.stopSpeak()
        self.tourManager.clearAllDestinations()
    }

    func tour(manager: TourManager, destinationChanged destination: (any Destination)?, isStartMessageSpeaking: Bool = true) {
        if let dest = destination {
            let dest_id = dest.value
            if !send(destination: dest_id) {
                manager.cannotStartCurrent()
            } else {
                // cancel all announcement
                var delay = self.tts.isSpeaking ? 1.0 : 0

                self.stopSpeak()
                if self.isContentPresenting {
                    self.isContentPresenting = false
                    delay = self.detailSettingModel.browserCloseDelay
                }
                if UIAccessibility.isVoiceOverRunning {
                    delay = 3
                }
                // wait at least 1.0 seconds if tts was speaking
                // wait 1.0 ~ 2.0 seconds if browser was open.
                // hopefully closing browser and reading the content by voice over will be ended by then
                DispatchQueue.main.asyncAfter(deadline: .now() + delay) {
                    self.willSpeakArriveMessage = true
                    let announce = CustomLocalizedString("Going to %@", lang: self.resourceLang, dest.title.pron)
                    + (dest.startMessage?.text ?? "")
                    if(isStartMessageSpeaking){
                        self.tts.speak(announce, forceSelfvoice: false, force: true, priority: .High, timeout: nil, tag: .Next(erase:true), callback: {_, _ in }, progress: {range in
                            if range.location == 0{
                                self.willSpeakArriveMessage = true
                            }
                        })
                    }
                }
            }
            self.activityLog(category: "destination-text", text: dest.title.text, memo: dest.title.pron)
        } else {
            _ = send(destination: "__cancel__")
        }
    }

    private func send(destination: String) -> Bool {
        DispatchQueue.main.async {
            print("Show modal waiting")
            NavUtil.showModalWaiting(withMessage: CustomLocalizedString("processing...", lang: self.resourceLang))
        }
        if fallbackService.send(destination: destination) || self.noSuitcaseDebug  {
            DispatchQueue.main.async {
                print("hide modal waiting")
                NavUtil.hideModalWaiting()
            }
            return true
        } else {
            DispatchQueue.main.async {
                print("hide modal waiting")
                NavUtil.hideModalWaiting()
            }
            DispatchQueue.main.async {
                let message = CustomLocalizedString("Suitcase may not be connected", lang: self.resourceLang)

                self.speak(message, priority:.Required) { _, _ in }
            }
            return false
        }
    }

    // MARK: CaBotServiceDelegateBLE

    func cabot(service: any CaBotTransportProtocol, bluetoothStateUpdated state: CBManagerState) {
        if bluetoothState != state {
            bluetoothState = state
        }

#if targetEnvironment(simulator)
        bluetoothState = .poweredOn
#endif
    }

    // MARK: CaBotServiceDelegate
    private var backgroundQueue: DispatchQueue?

    func caBot(service: any CaBotTransportProtocol, centralConnected: Bool) {
        guard self.preview == false else {return}
        let saveSuitcaseConnected = self.suitcaseConnected

        switch(service.connectionType()) {
        case .BLE:
            self.suitcaseConnectedBLE = centralConnected
        case .TCP:
            self.suitcaseConnectedTCP = centralConnected
        }

        if self.suitcaseConnected != saveSuitcaseConnected {
            let text = centralConnected ? CustomLocalizedString("Suitcase has been connected", lang: self.resourceLang) :
            CustomLocalizedString("Suitcase has been disconnected", lang: self.resourceLang)
            self.tts.speak(text, force: true, priority:.Normal) { _, _ in }

            if self.suitcaseConnected {
                loadFromServer() {
                    if self.modeType != .Normal{
                        self.share(user_info: SharedInfo(type: .RequestUserInfo, value: "", flag1: false)) // do not speak
                    }
                    else if self.modeType == .Normal{
                        self.tourManager.tourDataLoad()
                        self.shareAllUserConfig()
                    }
                }
                DispatchQueue.main.async {
                    _ = self.fallbackService.manage(command: .lang, param: self.resourceLang)
                    _ = self.fallbackService.manage(command: .reqfeatures)
                }
            }
        }
    }

    private var loadTimer: Timer? = nil

    func loadFromServer(callback: (() -> Void)? = nil) {
        DispatchQueue.main.async {
            self.serverIsReady = .Loading
        }
        if backgroundQueue == nil {
            backgroundQueue = DispatchQueue.init(label: "Network Queue")
        }
        backgroundQueue?.async {
            self.loadTimer?.invalidate()
            self.loadTimer = nil
            if let _ = try? ResourceManager.shared.load() {
                DispatchQueue.main.async {
                    self.serverIsReady = .Ready
                    callback?()
                }
            } else {
                DispatchQueue.main.async {
                    self.serverIsReady = .NotReady
                    if self.loadTimer == nil {
                        self.loadTimer = Timer.scheduledTimer(withTimeInterval: 5, repeats: false) { timer in
                            NSLog("reload from server")
                            self.loadFromServer(callback: callback)
                        }
                    }
                }
            }
        }
    }

    func caBot(service: any CaBotTransportProtocol, versionMatched: Bool, with version: String) {
        switch(service.connectionType()) {
        case .BLE:
            self.versionMatchedBLE = versionMatched
            self.serverBLEVersion = version
        case .TCP:
            self.versionMatchedTCP = versionMatched
            self.serverTCPVersion = version
        }
    }

    func cabot(service: any CaBotTransportProtocol, openRequest url: URL) {
        NSLog("open request: %@", url.absoluteString)
        self.open(content: url)
    }

    func cabot(service: any CaBotTransportProtocol, soundRequest: String) {
        switch(soundRequest) {
        case "SpeedUp":
            playAudio(file: detailSettingModel.speedUpSound)
            break
        case "SpeedDown":
            playAudio(file: detailSettingModel.speedDownSound)
            break
        case "OBSTACLE_AHEAD":
            playAudio(file: detailSettingModel.obstacleAheadSound)
            break
        default:
            NSLog("\"\(soundRequest)\" is unknown sound")
        }
    }

    func cabot(service: any CaBotTransportProtocol, notification: NavigationNotification, param:String?) {
        switch(notification){
        case .subtour:
            self.announceToPushRightButtonTime = CFAbsoluteTimeGetCurrent() - 20
            self.shouldNoAnnounceToPushRightButton = true
            if tourManager.setting.enableSubtourOnHandle {
                if let ad = tourManager.arrivedDestination,
                   let subtour = ad.subtour {
                    tourManager.addSubTour(tour: subtour)
                }
                if tourManager.proceedToNextDestination() {
                    self.playAudio(file: self.detailSettingModel.startSound)
                }
            }
            break
        case .next:
            self.announceToPushRightButtonTime = CFAbsoluteTimeGetCurrent() - 20
            self.shouldNoAnnounceToPushRightButton = true
            if tourManager.proceedToNextDestination() {
                self.playAudio(file: self.detailSettingModel.startSound)
            }else {
                self.speak(CustomLocalizedString("No destination is selected", lang: self.resourceLang), priority:.Required, timeout:nil) { _, _ in
                }
            }
            break
        case .arrived:
            if let cd = tourManager.currentDestination {
                self.playAudio(file: self.detailSettingModel.arrivedSound)
                tourManager.arrivedCurrent()

                let arrivedMsg = CustomLocalizedString("You have arrived at %@. ", lang: self.resourceLang, cd.title.pron)
                var announce = ""
                if let count = cd.arriveMessages?.count {
                    for i in 0 ..< count{
                        announce += cd.arriveMessages?[i].text ?? ""
                    }
                } else{
                    if let _ = cd.content,
                       tourManager.setting.showContentWhenArrive {
                        announce += CustomLocalizedString("You can check detail of %@ on the phone. ", lang: self.resourceLang, cd.title.pron)
                    }
                    if let next = tourManager.nextDestination {
                        announce += CustomLocalizedString("You can proceed to %@ by pressing the right button of the suitcase handle. ", lang: self.resourceLang, next.title.pron)
                        self.announceToPushRightButtonTime = CFAbsoluteTimeGetCurrent()
                        self.shouldNoAnnounceToPushRightButton = true
                        if let subtour = cd.subtour,
                           tourManager.setting.enableSubtourOnHandle {
                            announce += CustomLocalizedString("Or by pressing the center button to proceed a subtour %@.", lang: self.resourceLang, subtour.introduction.pron)
                        }
                    } else if let subtour = cd.subtour,
                              tourManager.setting.enableSubtourOnHandle {
                        announce += CustomLocalizedString("Press the center button to proceed a subtour %@.", lang: self.resourceLang, subtour.introduction.pron)
                    }
                }
                var delay = 0.0
                if UIAccessibility.isVoiceOverRunning {
                    delay = 3.0
                }
                DispatchQueue.main.asyncAfter(deadline: .now() + delay) {
                    self.speak(arrivedMsg, priority:.High, timeout: nil ) { _, _ in }
                    self.speak(announce, priority:.Normal, timeout: nil, tag: .Next(erase:false) ) { code, length in
                        guard code != .Paused else { return }
                        // if user pressed the next button while reading announce, skip open content
                        if self.tourManager.currentDestination == nil {
                            if let contentURL = cd.content,
                               self.tourManager.setting.showContentWhenArrive {
                                self.open(content: contentURL)
                            }
                        }
                        self.announceToPushRightButtonTime = CFAbsoluteTimeGetCurrent() - 27
                        self.shouldNoAnnounceToPushRightButton = true
                        self.willSpeakArriveMessage = false
                    }
                }
            }
            break
        case .skip:
            self.skipDestination()
        case .getlanguage:
            DispatchQueue.main.async {
                _ = self.fallbackService.manage(command: .lang, param: I18N.shared.langCode)
            }
            break
        case .gethandleside:
            DispatchQueue.main.async {
                self.suitcaseFeatures.update(handlesideOptions: param)
                if !self.suitcaseFeatures.possibleHandleSides.contains(self.suitcaseFeatures.selectedHandleSide) {
                    if let firstOption = self.suitcaseFeatures.possibleHandleSides.first {
                        self.suitcaseFeatures.selectedHandleSide = firstOption
                    }
                }
                _ = self.fallbackService.manage(command: .handleside, param: self.suitcaseFeatures.selectedHandleSide.rawValue)
                self.share(user_info: SharedInfo(type: .PossibleHandleSide, value: self.suitcaseFeatures.possibleHandleSides.map({ s in s.rawValue }).joined(separator: ",")))
                self.share(user_info: SharedInfo(type: .ChangeHandleSide, value: self.suitcaseFeatures.selectedHandleSide.rawValue))
            }
            break
        case .gettouchmode:
            DispatchQueue.main.async {
                self.suitcaseFeatures.update(touchmodeOptions: param)
                if !self.suitcaseFeatures.possibleTouchModes.contains(self.suitcaseFeatures.selectedTouchMode) {
                    if let firstOption = self.suitcaseFeatures.possibleTouchModes.first {
                        self.suitcaseFeatures.selectedTouchMode = firstOption
                    }
                }
                _ = self.fallbackService.manage(command: .touchmode, param: self.suitcaseFeatures.selectedTouchMode.rawValue)
                self.share(user_info: SharedInfo(type: .PossibleTouchMode, value: self.suitcaseFeatures.possibleTouchModes.map({ m in m.rawValue }).joined(separator: ",")))
                self.share(user_info: SharedInfo(type: .ChangeTouchMode, value: self.suitcaseFeatures.selectedTouchMode.rawValue))
            }
            break
        case .getspeakeraudiofiles:
            DispatchQueue.main.async {
                self.silentForSpeakerSettingUpdate = true
                self.possibleAudioFiles = (param ?? "").components(separatedBy: ",")
                if !self.possibleAudioFiles.contains(self.selectedSpeakerAudioFile){
                    if let firstOption = self.possibleAudioFiles.first {
                        self.selectedSpeakerAudioFile = firstOption
                    }
                }
                self.updateSpeakerSettings()
            }
            break
        }
    }

    func cabot(service: any CaBotTransportProtocol, deviceStatus: DeviceStatus) -> Void {
        let prevDeviceStatusLevel = self.deviceStatus.level
        self.deviceStatus = deviceStatus
        let deviceStatusLevel = deviceStatus.level
        if (self.modeType == .Advanced || self.modeType == .Debug){
            if (prevDeviceStatusLevel != deviceStatusLevel) {
                if (deviceStatusLevel == .OK){
                    self.removeNotification()
                } else {
                    notificationCenter.requestAuthorization(options: [.alert, .sound, .badge]) { granted, error in
                        if granted {
                            DispatchQueue.main.async {
                                self.pushDeviceState()
                            }
                        } else {
                            print("Permission for notification not granted.")
                        }
                    }
                }
            }
        }
    }

    func cabot(service: any CaBotTransportProtocol, systemStatus: SystemStatus) -> Void {
        let prevSystemStatus = self.systemStatus.summary
        self.systemStatus.update(with: systemStatus)
        let systemStatus = self.systemStatus.summary
        if (self.modeType == .Advanced || self.modeType == .Debug){
            if (prevSystemStatus != systemStatus){
                if (systemStatus == .OK){
                    self.removeNotification()
                } else {
                    notificationCenter.requestAuthorization(options: [.alert, .sound, .badge]) { granted, error in
                        if granted {
                            DispatchQueue.main.async {
                                self.pushSystemState()
                            }
                        } else {
                            print("Permission for notification not granted.")
                        }
                    }
                }
            }
        }
    }

    func cabot(service: any CaBotTransportProtocol, batteryStatus: BatteryStatus) -> Void {
        self.batteryStatus = batteryStatus
    }

    func cabot(service: any CaBotTransportProtocol, touchStatus: TouchStatus) -> Void {
        let prevTouchStatus = self.touchStatus
        if prevTouchStatus.level != touchStatus.level{
            DispatchQueue.main.async {
                self.touchStatus = touchStatus
            }
        }
        if CFAbsoluteTimeGetCurrent() - self.announceToPushRightButtonTime > 30{
            self.shouldNoAnnounceToPushRightButton = false
        }
        if self.touchStatus.level == .Touching {
            if prevTouchStatus.level != .Touching {
                touchStartTime = CFAbsoluteTimeGetCurrent()
            } else if CFAbsoluteTimeGetCurrent() - self.touchStartTime > 3{
                if self.shouldNoAnnounceToPushRightButton == false && self.willSpeakArriveMessage == false{
                    if tourManager.hasDestination {
                        let announce = CustomLocalizedString("PRESS_RIGHT_BUTTON", lang: self.resourceLang)
                        self.speak(announce, priority:.Required){ _, _ in }
                        self.announceToPushRightButtonTime = CFAbsoluteTimeGetCurrent()
                        self.shouldNoAnnounceToPushRightButton = true
                    }
                }
            }
        }
    }

    func cabot(service: any CaBotTransportProtocol, logList: [LogEntry], status: CaBotLogStatus) {
        NSLog("set log list \(logList)")
        self.logList.set(list: logList)
        self.logList.set(status: status)
    }

    func cabot(service: any CaBotTransportProtocol, logDetail: LogEntry) {
        NSLog("set log detail \(logDetail)")
        self.logList.set(detail: logDetail)
    }
    
    func cabot(service: any CaBotTransportProtocol,  logInfo: LogEntry) {
        NSLog("send app log \(logInfo)")
        let prefix = Bundle.main.infoDictionary!["CFBundleName"] as! String
        
        let documentsURL = FileManager.default.urls(for: .documentDirectory, in: .userDomainMask).first!

        do {
            let fileURLs = try FileManager.default.contentsOfDirectory(at: documentsURL, includingPropertiesForKeys: nil)
            
            let fileNames = fileURLs.map { $0.lastPathComponent }
            
            let logName = logInfo.name
            let pattern = "cabot_(\\d{4}-\\d{2}-\\d{2})"
            guard let range = logName.range(of: pattern, options: .regularExpression),
                  let logDate = logInfo.parsedDate,
                  let endDate = logInfo.endDate else {
                return
            }
            
            let logDateString = String(logName[range]).replacingOccurrences(of: "cabot_", with: "")
            
            let regexPattern = "\(prefix)-\(logDateString)-\\d{2}-\\d{2}-\\d{2}\\.log$"
            let regex = try NSRegularExpression(pattern: regexPattern)
            
            let matchingFileNames = fileNames.filter { fileName in
                let range = NSRange(location: 0, length: fileName.utf16.count)
                return regex.firstMatch(in: fileName, options: [], range: range) != nil
            }
            
            let dateFormatter = DateFormatter()
            dateFormatter.dateFormat = "'\(prefix)-'yyyy'-'MM'-'dd'-'HH'-'mm'-'ss'.log'"
            
            let firstLog = matchingFileNames
                .compactMap { fileName -> (String, Date)? in
                    if let date = dateFormatter.date(from: fileName), date <= logDate {
                        return (fileName, date)
                    }
                    return nil
                }
                .max(by: { $0.1 < $1.1 })?
                .0
            
            let logs = matchingFileNames.filter { fileName in
                if let date = dateFormatter.date(from: fileName) {
                    return date >= logDate && date <= endDate
                }
                return false
            }
            
            var appLogs = logs
            if let firstLog = firstLog {
                appLogs.insert(firstLog, at: 0)
            }
            
            let appLogURLs = appLogs.map { documentsURL.appendingPathComponent($0) }

            self.submitAppLog(app_log: appLogs, urls: appLogURLs, log_name: logName)
        } catch {
            print("error: \(error)")
        }
    }

    func cabot(service: any CaBotTransportProtocol, userInfo: SharedInfo) {
        // User and Attend
        if userInfo.type == .ChangeLanguage {
            self.silentUpdate(language: userInfo.value)
        }
        if userInfo.type == .ChangeUserVoiceRate {
            self.silentUpdate(rate: Double(userInfo.value) ?? 0.5)
            if  modeType == .Normal && userInfo.flag1 {
                self.playSample(mode: .User)
            }
        }
        if userInfo.type == .ChangeUserVoiceType {
            self.silentUpdate(voice: getVoice(by: userInfo.value))
            if modeType == .Normal && userInfo.flag1 {
                self.playSample(mode: .User)
            }
        }
        if userInfo.type == .ChangeHandleSide {
            self.suitcaseFeatures.silentUpdate(side: SuitcaseFeatures.HandleSide(rawValue: userInfo.value) ?? .left)
        }
        if userInfo.type == .ChangeTouchMode {
            self.suitcaseFeatures.silentUpdate(mode: SuitcaseFeatures.TouchMode(rawValue: userInfo.value) ?? .cap)
        }

        // Only Attend
        if modeType != .Normal {
            self.userInfo.update(userInfo: userInfo)
            objectWillChange.send()
            if userInfo.type == .Speak {
                print("Speak share \(userInfo)")
                if isTTSEnabledForAdvanced {
                    if userInfo.value.isEmpty && userInfo.flag1 { // stop
                        tts.stopSpeakForAdvanced()
                    } else {
                        var text = userInfo.value
                        let startIndex = text.index(text.startIndex, offsetBy: userInfo.location)
                        text = String(text[startIndex...])
                        tts.speakForAdvanced(text, force: userInfo.flag1) { _, _ in
                        }
                    }
                }
            }
            if userInfo.type == .PossibleHandleSide {
                self.suitcaseFeatures.update(handlesideOptions: userInfo.value)
            }
            if userInfo.type == .PossibleTouchMode {
                self.suitcaseFeatures.update(touchmodeOptions: userInfo.value)
            }
            if userInfo.type == .ChatStatus {
                if let data = userInfo.value.data(using: .utf8), let status = try? JSONDecoder().decode(ChatStatusParam.self, from: data) {
                    silentForChange = true
                    toggleChatView = status.visible
                    if !status.messages.isEmpty {
                        for message in status.messages {
                            if let replace = attend_messages.first(where: { $0.id == message.id }) {
                                let appendText = message.text.suffix(message.text.count - replace.combined_text.count)
                                replace.append(text: "\(appendText)")
                            } else {
                                let newMessage = ChatMessage(id: message.id, user: message.user == "User" ? .User : .Agent, text: message.text)
                                attend_messages.append(newMessage)
                            }
                        }
                    } else {
                        attend_messages.removeAll()
                    }
                }
            }
            return
        }

        // only User
        if userInfo.type == .OverrideTour {
            do {
                //let _ = try ResourceManager.shared.load()
                if let tour = TourData.getTour(by: userInfo.value) {
                    tourManager.set(tour: tour)
                    needToStartAnnounce(wait: true)
                }
            } catch {
                NSLog("cannot be loaded")
            }
        }
        if userInfo.type == .OverrideDestination {
            do {
                //let _ = try ResourceManager.shared.load()
                if let dest = Directory.getDestination(by: userInfo.value) {
                    if userInfo.flag1 {
                        self.clearAll()
                        tourManager.addToLast(destination: dest)
                    }else if userInfo.flag2 {
                        tourManager.addToFirst(destination: dest)
                    } else {
                        tourManager.addToLast(destination: dest)
                    }
                    needToStartAnnounce(wait: true)
                }
            } catch {
                NSLog("cannot be loaded")
            }
        }
        if userInfo.type == .Skip {
            skipDestination()
        }
        if userInfo.type == .RequestUserInfo {
            shareAllUserConfig()
        }
        if userInfo.type == .ClearDestinations {
            self.clearAll()
        }
        if userInfo.type == .ChatRequest {
            silentForChange = true
            showingChatView = userInfo.value == "open"
        }
    }

    func shareAllUserConfig() {
        let data = tourManager.getTourSaveData()
        self.share(user_info: SharedInfo(type: .Tour, value: data.toJsonString()))
        self.share(user_info: SharedInfo(type: .ChangeLanguage, value: self.resourceLang))
        self.share(user_info: SharedInfo(type: .ChangeUserVoiceType, value: "\(self.userVoice?.id ?? "")", flag1: false))
        self.share(user_info: SharedInfo(type: .ChangeUserVoiceRate, value: "\(self.userSpeechRate)", flag1: false))
        self.share(user_info: SharedInfo(type: .PossibleHandleSide, value: self.suitcaseFeatures.possibleHandleSides.map({ s in s.rawValue }).joined(separator: ",")))
        self.share(user_info: SharedInfo(type: .PossibleTouchMode, value: self.suitcaseFeatures.possibleTouchModes.map({ m in m.rawValue }).joined(separator: ",")))
        self.share(user_info: SharedInfo(type: .ChangeHandleSide, value: self.suitcaseFeatures.selectedHandleSide.rawValue))
        self.share(user_info: SharedInfo(type: .ChangeTouchMode, value: self.suitcaseFeatures.selectedTouchMode.rawValue))
        self.shareChatStatus(all: true)
    }

    func getModeType() -> ModeType {
        return modeType
    }

    func requestCameraImage() {
        _ = self.fallbackService.camera_image_request()
    }

    struct ChatStatusParam: Codable {
        let visible: Bool
        let messages: [ChatStatusMessage]

        init(visible: Bool, messages: [ChatMessage]) {
            self.visible = visible
            self.messages = messages.map() {ChatStatusMessage($0)}
        }

        struct ChatStatusMessage: Codable {
            let id: UUID
            let user: String
            let text: String
            
            init(_ message: ChatMessage) {
                self.id = message.id
                self.user = "\(message.user)"
//                self.text = message.combined_text
                self.text = message.combined_text.hasPrefix("data:image") ? "IMAGE" : message.combined_text // FIX heartbeat delay
            }
        }
    }

    func shareChatStatus(all: Bool = false) {
        var messages: [ChatMessage] = []
        if all {
            messages = self.chatModel.messages
        } else if let last = self.chatModel.messages.last {
            messages = self.chatModel.messages.suffix(last.user == .Agent ? 1 : 2)
        }
        if let data = try? JSONEncoder().encode(ChatStatusParam(visible: self.showingChatView, messages: messages)) {
            if let value = String(data: data, encoding: .utf8) {
                share(user_info: SharedInfo(type: .ChatStatus, value: value))
            }
        }
    }
}

class DiagnosticStatusData: NSObject, ObservableObject {
    @Published var name: String
    @Published var level: DiagnosticLevel
    @Published var message: String
    @Published var values: OrderedDictionary<String,String>
    init(with diagnostic: DiagnosticStatus) {
        self.name = diagnostic.componentName
        self.level = diagnostic.level
        self.message = diagnostic.message
        self.values = OrderedDictionary<String,String>()
        super.init()
        for value in diagnostic.values {
            self.values[value.key] = value.value
        }
    }
}

class ComponentData: DiagnosticStatusData {
    @Published var details: OrderedDictionary<String,DiagnosticStatusData>
    override init(with diagnostic: DiagnosticStatus) {
        self.details = OrderedDictionary<String,DiagnosticStatusData>()
        super.init(with: diagnostic)
    }
    func update(detail: DiagnosticStatus) {
        if let target = self.details[detail.componentName] {
            for value in detail.values {
                target.values[value.key] = value.value
            }
        } else {
            self.details[detail.componentName] = DiagnosticStatusData(with: detail)
        }
    }
}

class SystemStatusData: NSObject, ObservableObject {
    @Published var level: CaBotSystemLevel
    @Published var summary: DiagnosticLevel
    @Published var components: OrderedDictionary<String,ComponentData>

    static var cache:[String:ComponentData] = [:]

    override init() {
        level = .Unknown
        summary = .Stale
        components = OrderedDictionary<String,ComponentData>()
    }
    func levelText() -> String{
        switch(self.level) {
        case .Unknown, .Inactive, .Deactivating, .Error:
            if !self.components.isEmpty {
                return "Debug"
            }
            return self.level.rawValue
        case .Active, .Activating:
            return self.level.rawValue
        }
    }
    func clear() {
        self.components.removeAll()
    }
    func update(with status: SystemStatus) {
        self.level = status.level
        self.components = OrderedDictionary<String,ComponentData>()
        let levelOrder: [DiagnosticLevel] = [.Stale, .Error, .Warning, .OK]
        let sortedDiagnostics = status.diagnostics.sorted {
            let index0 = levelOrder.firstIndex(of: $0.level) ?? levelOrder.count
            let index1 = levelOrder.firstIndex(of: $1.level) ?? levelOrder.count
            return index0 < index1
        }
        var allKeys = Set(self.components.keys)
        var max_level: Int = -1
        for diagnostic in status.diagnostics {
            if diagnostic.rootName == nil {
                let data = ComponentData(with: diagnostic)
                components[diagnostic.componentName] = data
                max_level = max(max_level, diagnostic.level.rawValue)
                allKeys.remove(diagnostic.componentName)
            }
        }
        for key in allKeys {
            self.components.removeValue(forKey: key)
        }
        self.summary = .Stale
        if max_level >= 0 {
            if let summary = DiagnosticLevel(rawValue: min(2, max_level)) {
                self.summary = summary
            }
        }
        for diagnostic in sortedDiagnostics {
            if let root = diagnostic.rootName {
                if let data = components[root] {
                    data.update(detail: diagnostic)
                }
            }
        }
    }

    var canStart:Bool {
        get {
            switch(self.level) {
            case .Unknown, .Active, .Activating, .Deactivating, .Error:
                return false
            case .Inactive:
                return true
            }
        }
    }

    var canStop:Bool {
        get {
            switch(self.level) {
            case .Unknown, .Inactive, .Activating, .Deactivating, .Error:
                return false
            case .Active:
                return true
            }
        }
    }
}

protocol LogReportModelDelegate {
    func refreshLogList()
    func isSuitcaseConnected() -> Bool
    func requestDetail(log_name: String)
    func submitLogReport(log_name: String, title: String, detail: String)
}

class LogReportModel: NSObject, ObservableObject {
    @Published var log_list: [LogEntry]
    @Published var isListReady: Bool = false
    @Published var status: CaBotLogStatus = .OK
    @Published var selectedLog: LogEntry = LogEntry(name: "dummy")
    private var originalLog: LogEntry = LogEntry(name: "dummy")
    @Published var isDetailReady: Bool = false
    var delegate: LogReportModelDelegate? = nil
    var debug: Bool = false

    override init() {
        self.log_list = []
    }

    func set(list: [LogEntry]){
        self.log_list = list
        self.isListReady = true
    }

    func set(status: CaBotLogStatus) {
        self.status = status
    }

    func set(detail: LogEntry) {
        self.selectedLog = detail
        self.originalLog.title = detail.title
        self.originalLog.detail = detail.detail
        self.isDetailReady = true
    }

    func clear(){
        self.log_list = []
        self.isListReady = false
    }

    func refreshLogList() {
        self.delegate?.refreshLogList()
    }

    func requestDetail(log: LogEntry) {
        isDetailReady = false || debug
        self.delegate?.requestDetail(log_name: log.name)
    }

    func submit(log: LogEntry) {
        if let title = log.title,
           let detail = log.detail {
            self.delegate?.submitLogReport(log_name: log.name, title: title, detail: detail)
        }
    }

    var isSuitcaseConnected: Bool {
        get {
            self.delegate?.isSuitcaseConnected() ?? false
        }
    }

    var isOkayToSubmit: Bool {
        get {
            isSuitcaseConnected && status == .OK
        }
    }

    var isSubmitDataReady: Bool {
        get {
            selectedLog.title?.count ?? 0 > 0 && selectedLog.detail?.count ?? 0 > 0
        }
    }

    var isDetailModified: Bool {
        get {
            originalLog.title != selectedLog.title || originalLog.detail != selectedLog.detail
        }
    }
}


struct PersistenceController {
    static let shared = PersistenceController()

    static var preview: PersistenceController = {
        let result = PersistenceController(inMemory: true)
        let viewContext = result.container.viewContext

        return result
    }()

    static var empty: PersistenceController = {
        let result = PersistenceController(inMemory: true)
        let viewContext = result.container.viewContext
        return result
    }()

    let container: NSPersistentContainer

    init(inMemory: Bool = false) {
        container = NSPersistentContainer(name: "CaBot")
        if inMemory {
            container.persistentStoreDescriptions.first!.url = URL(fileURLWithPath: "/dev/null")
        }
        container.loadPersistentStores(completionHandler: { (storeDescription, error) in
            if let error = error as NSError? {
                // Replace this implementation with code to handle the error appropriately.
                // fatalError() causes the application to generate a crash log and terminate. You should not use this function in a shipping application, although it may be useful during development.

                /*
                 Typical reasons for an error here include:
                 * The parent directory does not exist, cannot be created, or disallows writing.
                 * The persistent store is not accessible, due to permissions or data protection when the device is locked.
                 * The device is out of space.
                 * The store could not be migrated to the current model version.
                 Check the error message to determine what the actual problem was.
                 */
                fatalError("Unresolved error \(error), \(error.userInfo)")
            }
        })
    }
}

class SpeakingText: Hashable, ObservableObject {
    static func == (lhs: SpeakingText, rhs: SpeakingText) -> Bool {
        lhs.text == rhs.text && lhs.date == rhs.date
    }
    func hash(into hasher: inout Hasher) {
        hasher.combine(text)
        hasher.combine(date)
    }
    @Published var text: String = ""
    var date: Date
    var voiceover: Bool
    @Published var location = 0
    @Published var length = 0
    init(text: String, voiceover: Bool) {
        self.text = text
        self.date = Date()
        self.voiceover = voiceover
    }
    func subTexts() -> (String, String, String, String) {
        let prefix = self.voiceover ? "VO:" : ""
        let i1 = text.index(text.startIndex, offsetBy: min(text.count, location))
        let i2 = text.index(i1, offsetBy: min((text.count - min(text.count, location)), length))
        return (prefix, String(text[..<i1]), String(text[i1..<i2]), String(text[i2...]))
    }
}

class UserInfoBuffer {
    var selectedTour: Tour? = nil
    var currentDestination: (any Destination)? = nil
    var nextDestination: (any Destination)? = nil
    var destinations: [any Destination] = []
    var speakingText: [SpeakingText] = []
    var speakingIndex = -1
    var chatMessages: [ChatMessage] = []
    weak var modelData: CaBotAppModel?

    init(modelData: CaBotAppModel? = nil) {
        self.modelData = modelData
    }

    func clear() {
        selectedTour = nil
        currentDestination = nil
        nextDestination = nil
        destinations = []
        speakingText = []
        chatMessages = []
    }

    func update(userInfo: SharedInfo) {
        switch(userInfo.type) {
        case .None:
            break
        case .Speak:
            if !userInfo.value.isEmpty {
                speakingText.insert(SpeakingText(text: userInfo.value, voiceover: userInfo.flag2), at: 0)
            }
            break
        case .SpeakProgress:
            for i in 0..<speakingText.count {
                if speakingText[i].text == userInfo.value {
                    if userInfo.flag1 { // speech done
                        if userInfo.flag2 { // voiceover
                            speakingText[i].location = userInfo.length
                            speakingText[i].length = 0
                        } else {
                            speakingText[i].location += speakingText[i].length
                            speakingText[i].length = 0
                        }
                    } else {
                        speakingText[i].location = userInfo.location
                        speakingText[i].length = userInfo.length
                    }
                    break
                }
            }
            break
        case .Tour:
            clear()
            if let data = userInfo.value.data(using: .utf8) {
                if let saveData = try? JSONDecoder().decode(TourSaveData.self, from: data) {
                    do {
                        //let _ = try ResourceManager.shared.load()
                        selectedTour = TourData.getTour(by: saveData.id)
                        currentDestination = ResourceManager.shared.getDestination(by: saveData.currentDestination)
                        var first = true
                        for destination in saveData.destinations {
                            if let dest = ResourceManager.shared.getDestination(by: destination) {
                                if first {
                                    first = false
                                    nextDestination = dest
                                }
                                destinations.append(dest)
                            }
                        }
                    } catch {
                        print("user share .Tour got Error")
                    }
                }
            }
            break
        default:
            break
        }
    }
}

class SilentAudioPlayer {
    static let shared = SilentAudioPlayer()
    var audioPlayer: AVAudioPlayer?

    func start() {
        if audioPlayer == nil, let url = Bundle.main.url(forResource: "Resource/silent", withExtension: "wav") {
            do {
                audioPlayer = try AVAudioPlayer(contentsOf: url)
                audioPlayer?.numberOfLoops = -1
                audioPlayer?.volume = 0
                audioPlayer?.prepareToPlay()
                audioPlayer?.play()
                print("SilentAudioPlayer started")
            } catch {
                print("SilentAudioPlayer error: \(error.localizedDescription)")
            }
        }
    }

    func stop() {
        audioPlayer?.stop()
        print("SilentAudioPlayer stopped")
    }
}<|MERGE_RESOLUTION|>--- conflicted
+++ resolved
@@ -1290,7 +1290,6 @@
                 break
             case .touchmode:
                 break
-<<<<<<< HEAD
             case .speaker_enable:
                 break
             case .speaker_audio_file:
@@ -1298,11 +1297,9 @@
             case .speaker_volume:
                 break
             case .speaker_alert:
-=======
             case .enablewifi:
                 break
             case .disablewifi:
->>>>>>> b92d6493
                 break
             }
             systemStatus.components.removeAll()
