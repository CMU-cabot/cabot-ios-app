--- conflicted
+++ resolved
@@ -163,19 +163,20 @@
         return service.camera_image_request()
     }
 
-<<<<<<< HEAD
     func updateIntersectionInfo(data: String) -> Bool {
         if let service = getService() {
             return service.updateIntersectionInfo(data: data)
         } else {
             NSLog("Suitcase Not Connected: updateIntersectionInfo(\(data))")
-=======
+            return false
+        }
+    }
+
     func updateElevatorSettings(data: String) -> Bool {
         if let service = getService() {
             return service.updateElevatorSettings(data: data)
         } else {
             NSLog("Suitcase Not Connected: updateElevatorSettings(\(data))")
->>>>>>> 80374aee
             return false
         }
     }
@@ -2285,7 +2286,6 @@
         #endif
     }
 
-<<<<<<< HEAD
     func updateIntersectionInfo(data: String) {
         _ = self.fallbackService.updateIntersectionInfo(data: data)
     }
@@ -2302,7 +2302,7 @@
     #if USE_PICS
     var picsModel: PICSViewModel?
     #endif
-=======
+
     func updateElevatorSettings() {
         if self.modeType != .Normal {
             return
@@ -2321,7 +2321,6 @@
             NSLog("Error getting elevator settings: \(obj) \(error)")
         }
     }
->>>>>>> 80374aee
 }
 
 class DiagnosticStatusData: NSObject, ObservableObject {
