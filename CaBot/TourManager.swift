--- conflicted
+++ resolved
@@ -114,12 +114,8 @@
         _destinations.removeAll()
         _currentDestination = nil
         _arrivedDestination = nil
-<<<<<<< HEAD
         //_tempNavigationSetting = tour.setting
-=======
-        _tempNavigationSetting = tour.setting
         self.id = tour.id
->>>>>>> 42c74aed
         self.title = tour.title
         SetDestination(tour:tour)
         delegate?.tourUpdated(manager: self)
