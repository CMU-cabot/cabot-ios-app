// !$*UTF8*$!
{
	archiveVersion = 1;
	classes = {
	};
	objectVersion = 54;
	objects = {

/* Begin PBXBuildFile section */
		0967677F29371BA0005CFA58 /* SocketIO in Frameworks */ = {isa = PBXBuildFile; productRef = 0967677E29371BA0005CFA58 /* SocketIO */; };
		09676781293727CE005CFA58 /* CaBotServiceTCP.swift in Sources */ = {isa = PBXBuildFile; fileRef = 09676780293727CE005CFA58 /* CaBotServiceTCP.swift */; };
		09725B0A24FE4AC300012D42 /* DialogViewControllerCabot.swift in Sources */ = {isa = PBXBuildFile; fileRef = 09725B0924FE4AC300012D42 /* DialogViewControllerCabot.swift */; };
		097845C02531E65B004DE1F6 /* Attend-InfoPlist.strings in Resources */ = {isa = PBXBuildFile; fileRef = 097845C22531E65B004DE1F6 /* Attend-InfoPlist.strings */; };
		3009AC3126AA3F4000370873 /* HLPDialog in Frameworks */ = {isa = PBXBuildFile; productRef = 3009AC3026AA3F4000370873 /* HLPDialog */; };
		3013614026A0BF590050CF9E /* PreviewResource in Resources */ = {isa = PBXBuildFile; fileRef = 3013613F26A0BF590050CF9E /* PreviewResource */; };
		3013614326A0F8E10050CF9E /* TourDetailView.swift in Sources */ = {isa = PBXBuildFile; fileRef = 3013614226A0F8E10050CF9E /* TourDetailView.swift */; };
		3013614726A1E77B0050CF9E /* WebContentView.swift in Sources */ = {isa = PBXBuildFile; fileRef = 3013614626A1E77B0050CF9E /* WebContentView.swift */; };
		306069B429A5E45D001FB5DB /* NavigationBackport in Frameworks */ = {isa = PBXBuildFile; productRef = 306069B329A5E45D001FB5DB /* NavigationBackport */; };
		306069B629A686D9001FB5DB /* CaBotServiceCommon.swift in Sources */ = {isa = PBXBuildFile; fileRef = 306069B529A686D9001FB5DB /* CaBotServiceCommon.swift */; };
		306C7F6C265D435100E5928E /* Yams in Frameworks */ = {isa = PBXBuildFile; productRef = 306C7F6B265D435100E5928E /* Yams */; };
		308FCE1B27D8F4C8009FCC7B /* DeviceStatusView.swift in Sources */ = {isa = PBXBuildFile; fileRef = 308FCE1A27D8F4C8009FCC7B /* DeviceStatusView.swift */; };
		308FCE1D27D8F4D3009FCC7B /* SystemStatusView.swift in Sources */ = {isa = PBXBuildFile; fileRef = 308FCE1C27D8F4D3009FCC7B /* SystemStatusView.swift */; };
		308FCE2327D9014E009FCC7B /* Collections in Frameworks */ = {isa = PBXBuildFile; productRef = 308FCE2227D9014E009FCC7B /* Collections */; };
		308FCE2A27E12844009FCC7B /* Gzip in Frameworks */ = {isa = PBXBuildFile; productRef = 308FCE2927E12844009FCC7B /* Gzip */; };
		308FCE2C27E42B7B009FCC7B /* SystemStatusDetailView.swift in Sources */ = {isa = PBXBuildFile; fileRef = 308FCE2B27E42B7B009FCC7B /* SystemStatusDetailView.swift */; };
		308FCE2E27E62B30009FCC7B /* BatteryStatusView.swift in Sources */ = {isa = PBXBuildFile; fileRef = 308FCE2D27E62B30009FCC7B /* BatteryStatusView.swift */; };
		308FCE3027E81B7E009FCC7B /* StatusLabelStyle.swift in Sources */ = {isa = PBXBuildFile; fileRef = 308FCE2F27E81B7E009FCC7B /* StatusLabelStyle.swift */; };
		3096BF1426A5C29F0066F256 /* SettingView.swift in Sources */ = {isa = PBXBuildFile; fileRef = 3096BF1326A5C29F0066F256 /* SettingView.swift */; };
		3096BF1826A5D0990066F256 /* TTSHelper.swift in Sources */ = {isa = PBXBuildFile; fileRef = 3096BF1726A5D0990066F256 /* TTSHelper.swift */; };
		3099132B265DE50A000C1BFE /* Resource in Resources */ = {isa = PBXBuildFile; fileRef = 3099132A265DE50A000C1BFE /* Resource */; };
		3099132D26603B10000C1BFE /* LocalConversation.swift in Sources */ = {isa = PBXBuildFile; fileRef = 3099132C26603B10000C1BFE /* LocalConversation.swift */; };
		30C3059E26B9036A00A1383A /* DestinationDetailView.swift in Sources */ = {isa = PBXBuildFile; fileRef = 30C3059D26B9036A00A1383A /* DestinationDetailView.swift */; };
		30E50DCC269F672800729ABD /* TourManager.swift in Sources */ = {isa = PBXBuildFile; fileRef = 30E50DCB269F672800729ABD /* TourManager.swift */; };
		30E50DCE269F75DB00729ABD /* CaBotApp.swift in Sources */ = {isa = PBXBuildFile; fileRef = 30E50DCD269F75DB00729ABD /* CaBotApp.swift */; };
		30E50DD0269F76F000729ABD /* CaBotAppModel.swift in Sources */ = {isa = PBXBuildFile; fileRef = 30E50DCF269F76F000729ABD /* CaBotAppModel.swift */; };
		30E50DD4269F77CE00729ABD /* RootView.swift in Sources */ = {isa = PBXBuildFile; fileRef = 30E50DD3269F77CE00729ABD /* RootView.swift */; };
		30E50DD7269F784A00729ABD /* OnboardGrantAccess.swift in Sources */ = {isa = PBXBuildFile; fileRef = 30E50DD5269F784A00729ABD /* OnboardGrantAccess.swift */; };
		30E50DD8269F784A00729ABD /* MainMenuView.swift in Sources */ = {isa = PBXBuildFile; fileRef = 30E50DD6269F784A00729ABD /* MainMenuView.swift */; };
		30E50DDB269F7E3800729ABD /* CaBot.xcdatamodeld in Sources */ = {isa = PBXBuildFile; fileRef = 30E50DD9269F7E3800729ABD /* CaBot.xcdatamodeld */; };
		30E50DDD269FCBC200729ABD /* ResourceSelectView.swift in Sources */ = {isa = PBXBuildFile; fileRef = 30E50DDC269FCBC200729ABD /* ResourceSelectView.swift */; };
		30E50DDF26A0B21200729ABD /* ConversationView.swift in Sources */ = {isa = PBXBuildFile; fileRef = 30E50DDE26A0B21200729ABD /* ConversationView.swift */; };
		30E50DE226A0BA5200729ABD /* DestinationsView.swift in Sources */ = {isa = PBXBuildFile; fileRef = 30E50DE126A0BA5200729ABD /* DestinationsView.swift */; };
		30E50DE826A0BBE900729ABD /* ToursView.swift in Sources */ = {isa = PBXBuildFile; fileRef = 30E50DE726A0BBE900729ABD /* ToursView.swift */; };
		30E99D9226681097001ACAAA /* ResourceManager.swift in Sources */ = {isa = PBXBuildFile; fileRef = 30E99D9126681097001ACAAA /* ResourceManager.swift */; };
		30E99D94266A92EA001ACAAA /* JSHelper.swift in Sources */ = {isa = PBXBuildFile; fileRef = 30E99D93266A92EA001ACAAA /* JSHelper.swift */; };
		30E99D96266A993E001ACAAA /* Extension.swift in Sources */ = {isa = PBXBuildFile; fileRef = 30E99D95266A993E001ACAAA /* Extension.swift */; };
		30E99DA4266B2216001ACAAA /* BeaconSampler.swift in Sources */ = {isa = PBXBuildFile; fileRef = 30E99DA3266B2216001ACAAA /* BeaconSampler.swift */; };
		458B54392A970B4A00AD9D10 /* LogFilesView.swift in Sources */ = {isa = PBXBuildFile; fileRef = 458B54382A970B4A00AD9D10 /* LogFilesView.swift */; };
		7E29F014228B548200CA7DD6 /* Assets.xcassets in Resources */ = {isa = PBXBuildFile; fileRef = 7E29F013228B548200CA7DD6 /* Assets.xcassets */; };
		7E29F022228B548200CA7DD6 /* CaBotTests.swift in Sources */ = {isa = PBXBuildFile; fileRef = 7E29F021228B548200CA7DD6 /* CaBotTests.swift */; };
		7E29F02D228B548200CA7DD6 /* CaBotUITests.swift in Sources */ = {isa = PBXBuildFile; fileRef = 7E29F02C228B548200CA7DD6 /* CaBotUITests.swift */; };
		7E29F06D228B55C000CA7DD6 /* NavDeviceTTS.m in Sources */ = {isa = PBXBuildFile; fileRef = 7E29F062228B55C000CA7DD6 /* NavDeviceTTS.m */; };
		7E29F072228B55FC00CA7DD6 /* CaBotServiceBLE.swift in Sources */ = {isa = PBXBuildFile; fileRef = 7E29F070228B55FC00CA7DD6 /* CaBotServiceBLE.swift */; };
		7E51C3902AABA88C0095945F /* Logging.m in Sources */ = {isa = PBXBuildFile; fileRef = 7E51C38F2AABA88C0095945F /* Logging.m */; };
		7E557F002581C79B00B1B9CA /* Localizable.strings in Resources */ = {isa = PBXBuildFile; fileRef = 7E557EFE2581C79B00B1B9CA /* Localizable.strings */; };
		7E8F5A202BA4D33800E5D547 /* SpokenTextView.swift in Sources */ = {isa = PBXBuildFile; fileRef = 7E8F5A1F2BA4D33800E5D547 /* SpokenTextView.swift */; };
		7E9690C329EAF25C0062DEBD /* DetailSettingView.swift in Sources */ = {isa = PBXBuildFile; fileRef = 7E9690C229EAF25C0062DEBD /* DetailSettingView.swift */; };
		7ECCFD872CFB93BC00894970 /* SuitcaseFeatures.swift in Sources */ = {isa = PBXBuildFile; fileRef = 7ECCFD862CFB93BC00894970 /* SuitcaseFeatures.swift */; };
		7ECCFD882CFB940100894970 /* SuitcaseFeatures.swift in Sources */ = {isa = PBXBuildFile; fileRef = 7ECCFD862CFB93BC00894970 /* SuitcaseFeatures.swift */; };
		7EDE7C8629B428BB00A65829 /* data in Resources */ = {isa = PBXBuildFile; fileRef = 7EDE7C8529B428BB00A65829 /* data */; };
		7EDE7C8E29B5715800A65829 /* ResourceChecker.swift in Sources */ = {isa = PBXBuildFile; fileRef = 7EDE7C8D29B5715800A65829 /* ResourceChecker.swift */; };
		7EDE7C9629B5737C00A65829 /* ArgumentParser in Frameworks */ = {isa = PBXBuildFile; productRef = 7EDE7C9529B5737C00A65829 /* ArgumentParser */; };
		7EDE7C9729B5802200A65829 /* ResourceManager.swift in Sources */ = {isa = PBXBuildFile; fileRef = 30E99D9126681097001ACAAA /* ResourceManager.swift */; };
		7EDE7C9929B5803700A65829 /* Yams in Frameworks */ = {isa = PBXBuildFile; productRef = 7EDE7C9829B5803700A65829 /* Yams */; };
		7EDF3C4229D4776D00AD1115 /* I18NExtension.swift in Sources */ = {isa = PBXBuildFile; fileRef = 7EDF3C4129D4776D00AD1115 /* I18NExtension.swift */; };
		7EDF3C4329D4783900AD1115 /* I18NExtension.swift in Sources */ = {isa = PBXBuildFile; fileRef = 7EDF3C4129D4776D00AD1115 /* I18NExtension.swift */; };
		7EDF3C4429D48C3200AD1115 /* Localizable.strings in CopyFiles */ = {isa = PBXBuildFile; fileRef = 7E557EFE2581C79B00B1B9CA /* Localizable.strings */; };
		7EDF3C4529D4901000AD1115 /* Resource in CopyFiles */ = {isa = PBXBuildFile; fileRef = 3099132A265DE50A000C1BFE /* Resource */; };
		7EF5F1EA228DB07100788987 /* NavUtil.m in Sources */ = {isa = PBXBuildFile; fileRef = 7EF5F1E8228DB07100788987 /* NavUtil.m */; };
		A97F30DF2CDDC9FA00BE5C43 /* PriorityQueueTTS in Frameworks */ = {isa = PBXBuildFile; productRef = A97F30DE2CDDC9FA00BE5C43 /* PriorityQueueTTS */; };
		A97F30E12CDDCA0D00BE5C43 /* PriorityQueueTTS in Frameworks */ = {isa = PBXBuildFile; productRef = A97F30E02CDDCA0D00BE5C43 /* PriorityQueueTTS */; };
		D7CC04F42BFB352700C0B10A /* DialogViewControllerCabot.swift in Sources */ = {isa = PBXBuildFile; fileRef = 09725B0924FE4AC300012D42 /* DialogViewControllerCabot.swift */; };
		D7CC04F52BFB352700C0B10A /* LogFilesView.swift in Sources */ = {isa = PBXBuildFile; fileRef = 458B54382A970B4A00AD9D10 /* LogFilesView.swift */; };
		D7CC04F62BFB352700C0B10A /* CaBotAppModel.swift in Sources */ = {isa = PBXBuildFile; fileRef = 30E50DCF269F76F000729ABD /* CaBotAppModel.swift */; };
		D7CC04F72BFB352700C0B10A /* OnboardGrantAccess.swift in Sources */ = {isa = PBXBuildFile; fileRef = 30E50DD5269F784A00729ABD /* OnboardGrantAccess.swift */; };
		D7CC04F82BFB352700C0B10A /* DetailSettingView.swift in Sources */ = {isa = PBXBuildFile; fileRef = 7E9690C229EAF25C0062DEBD /* DetailSettingView.swift */; };
		D7CC04FA2BFB352700C0B10A /* LocalConversation.swift in Sources */ = {isa = PBXBuildFile; fileRef = 3099132C26603B10000C1BFE /* LocalConversation.swift */; };
		D7CC04FB2BFB352700C0B10A /* ToursView.swift in Sources */ = {isa = PBXBuildFile; fileRef = 30E50DE726A0BBE900729ABD /* ToursView.swift */; };
		D7CC04FC2BFB352700C0B10A /* JSHelper.swift in Sources */ = {isa = PBXBuildFile; fileRef = 30E99D93266A92EA001ACAAA /* JSHelper.swift */; };
		D7CC04FD2BFB352700C0B10A /* CaBotApp.swift in Sources */ = {isa = PBXBuildFile; fileRef = 30E50DCD269F75DB00729ABD /* CaBotApp.swift */; };
		D7CC04FF2BFB352700C0B10A /* ResourceManager.swift in Sources */ = {isa = PBXBuildFile; fileRef = 30E99D9126681097001ACAAA /* ResourceManager.swift */; };
		D7CC05002BFB352700C0B10A /* Extension.swift in Sources */ = {isa = PBXBuildFile; fileRef = 30E99D95266A993E001ACAAA /* Extension.swift */; };
		D7CC05012BFB352700C0B10A /* WebContentView.swift in Sources */ = {isa = PBXBuildFile; fileRef = 3013614626A1E77B0050CF9E /* WebContentView.swift */; };
		D7CC05022BFB352700C0B10A /* NavDeviceTTS.m in Sources */ = {isa = PBXBuildFile; fileRef = 7E29F062228B55C000CA7DD6 /* NavDeviceTTS.m */; };
		D7CC05042BFB352700C0B10A /* Logging.m in Sources */ = {isa = PBXBuildFile; fileRef = 7E51C38F2AABA88C0095945F /* Logging.m */; };
		D7CC05052BFB352700C0B10A /* RootView.swift in Sources */ = {isa = PBXBuildFile; fileRef = 30E50DD3269F77CE00729ABD /* RootView.swift */; };
		D7CC05062BFB352700C0B10A /* NavUtil.m in Sources */ = {isa = PBXBuildFile; fileRef = 7EF5F1E8228DB07100788987 /* NavUtil.m */; };
		D7CC05072BFB352700C0B10A /* ConversationView.swift in Sources */ = {isa = PBXBuildFile; fileRef = 30E50DDE26A0B21200729ABD /* ConversationView.swift */; };
		D7CC05092BFB352700C0B10A /* RosWebView.swift in Sources */ = {isa = PBXBuildFile; fileRef = E561455E2A6E02A8005CF82F /* RosWebView.swift */; };
		D7CC050B2BFB352700C0B10A /* I18NExtension.swift in Sources */ = {isa = PBXBuildFile; fileRef = 7EDF3C4129D4776D00AD1115 /* I18NExtension.swift */; };
		D7CC050C2BFB352700C0B10A /* TTSHelper.swift in Sources */ = {isa = PBXBuildFile; fileRef = 3096BF1726A5D0990066F256 /* TTSHelper.swift */; };
		D7CC050E2BFB352700C0B10A /* CaBot.xcdatamodeld in Sources */ = {isa = PBXBuildFile; fileRef = 30E50DD9269F7E3800729ABD /* CaBot.xcdatamodeld */; };
		D7CC050F2BFB352700C0B10A /* CaBotServiceCommon.swift in Sources */ = {isa = PBXBuildFile; fileRef = 306069B529A686D9001FB5DB /* CaBotServiceCommon.swift */; };
		D7CC05102BFB352700C0B10A /* SystemStatusDetailView.swift in Sources */ = {isa = PBXBuildFile; fileRef = 308FCE2B27E42B7B009FCC7B /* SystemStatusDetailView.swift */; };
		D7CC05112BFB352700C0B10A /* SpokenTextView.swift in Sources */ = {isa = PBXBuildFile; fileRef = 7E8F5A1F2BA4D33800E5D547 /* SpokenTextView.swift */; };
		D7CC05122BFB352700C0B10A /* ResourceSelectView.swift in Sources */ = {isa = PBXBuildFile; fileRef = 30E50DDC269FCBC200729ABD /* ResourceSelectView.swift */; };
		D7CC05132BFB352700C0B10A /* CaBotServiceBLE.swift in Sources */ = {isa = PBXBuildFile; fileRef = 7E29F070228B55FC00CA7DD6 /* CaBotServiceBLE.swift */; };
		D7CC05142BFB352700C0B10A /* TourManager.swift in Sources */ = {isa = PBXBuildFile; fileRef = 30E50DCB269F672800729ABD /* TourManager.swift */; };
		D7CC05152BFB352700C0B10A /* BatteryStatusView.swift in Sources */ = {isa = PBXBuildFile; fileRef = 308FCE2D27E62B30009FCC7B /* BatteryStatusView.swift */; };
		D7CC05162BFB352700C0B10A /* BeaconSampler.swift in Sources */ = {isa = PBXBuildFile; fileRef = 30E99DA3266B2216001ACAAA /* BeaconSampler.swift */; };
		D7CC05172BFB352700C0B10A /* StatusLabelStyle.swift in Sources */ = {isa = PBXBuildFile; fileRef = 308FCE2F27E81B7E009FCC7B /* StatusLabelStyle.swift */; };
		D7CC05182BFB352700C0B10A /* CaBotServiceTCP.swift in Sources */ = {isa = PBXBuildFile; fileRef = 09676780293727CE005CFA58 /* CaBotServiceTCP.swift */; };
		D7CC051B2BFB352700C0B10A /* Collections in Frameworks */ = {isa = PBXBuildFile; productRef = D7CC04EB2BFB352700C0B10A /* Collections */; };
		D7CC051C2BFB352700C0B10A /* Yams in Frameworks */ = {isa = PBXBuildFile; productRef = D7CC04E72BFB352700C0B10A /* Yams */; };
		D7CC051D2BFB352700C0B10A /* NavigationBackport in Frameworks */ = {isa = PBXBuildFile; productRef = D7CC04F12BFB352700C0B10A /* NavigationBackport */; };
		D7CC051E2BFB352700C0B10A /* Gzip in Frameworks */ = {isa = PBXBuildFile; productRef = D7CC04ED2BFB352700C0B10A /* Gzip */; };
		D7CC051F2BFB352700C0B10A /* SocketIO in Frameworks */ = {isa = PBXBuildFile; productRef = D7CC04EF2BFB352700C0B10A /* SocketIO */; };
		D7CC05202BFB352700C0B10A /* HLPDialog in Frameworks */ = {isa = PBXBuildFile; productRef = D7CC04E92BFB352700C0B10A /* HLPDialog */; };
		D7CC05232BFB352700C0B10A /* PreviewResource in Resources */ = {isa = PBXBuildFile; fileRef = 3013613F26A0BF590050CF9E /* PreviewResource */; };
		D7CC05242BFB352700C0B10A /* Assets.xcassets in Resources */ = {isa = PBXBuildFile; fileRef = 7E29F013228B548200CA7DD6 /* Assets.xcassets */; };
		D7CC05262BFB352700C0B10A /* Localizable.strings in Resources */ = {isa = PBXBuildFile; fileRef = 7E557EFE2581C79B00B1B9CA /* Localizable.strings */; };
		D7CC05272BFB352700C0B10A /* Resource in Resources */ = {isa = PBXBuildFile; fileRef = 3099132A265DE50A000C1BFE /* Resource */; };
		D7CC05332BFB3BF900C0B10A /* DestinationDetailView.swift in Sources */ = {isa = PBXBuildFile; fileRef = D7CC05322BFB3BF900C0B10A /* DestinationDetailView.swift */; };
		D7CC05352BFB419900C0B10A /* DestinationsView.swift in Sources */ = {isa = PBXBuildFile; fileRef = D7CC05342BFB419900C0B10A /* DestinationsView.swift */; };
		D7CC05382BFB688400C0B10A /* User-InfoPlist.strings in Resources */ = {isa = PBXBuildFile; fileRef = D7CC05362BFB688400C0B10A /* User-InfoPlist.strings */; };
		D7D7A6FB2BFECB490072ADF6 /* TourDetailView.swift in Sources */ = {isa = PBXBuildFile; fileRef = D7D7A6FA2BFECB490072ADF6 /* TourDetailView.swift */; };
		D7E54B522C0CD03A002FE3C4 /* MainMenuView.swift in Sources */ = {isa = PBXBuildFile; fileRef = D7E54B512C0CD03A002FE3C4 /* MainMenuView.swift */; };
		D7F6BE6E2C2A57C300CD8258 /* SettingView.swift in Sources */ = {isa = PBXBuildFile; fileRef = D7F6BE6D2C2A57C300CD8258 /* SettingView.swift */; };
		E46C82642C18081100917AB3 /* ResourceDownload.swift in Sources */ = {isa = PBXBuildFile; fileRef = E46C82632C18081100917AB3 /* ResourceDownload.swift */; };
		E46C82652C18081100917AB3 /* ResourceDownload.swift in Sources */ = {isa = PBXBuildFile; fileRef = E46C82632C18081100917AB3 /* ResourceDownload.swift */; };
		E493D8792C2279F700691097 /* ZIPFoundation in Frameworks */ = {isa = PBXBuildFile; productRef = E493D8782C2279F700691097 /* ZIPFoundation */; };
		E493D87B2C227A0D00691097 /* ZIPFoundation in Frameworks */ = {isa = PBXBuildFile; productRef = E493D87A2C227A0D00691097 /* ZIPFoundation */; };
		E561455F2A6E02A8005CF82F /* RosWebView.swift in Sources */ = {isa = PBXBuildFile; fileRef = E561455E2A6E02A8005CF82F /* RosWebView.swift */; };
/* End PBXBuildFile section */

/* Begin PBXContainerItemProxy section */
		7E29F01E228B548200CA7DD6 /* PBXContainerItemProxy */ = {
			isa = PBXContainerItemProxy;
			containerPortal = 7E29F001228B548100CA7DD6 /* Project object */;
			proxyType = 1;
			remoteGlobalIDString = 7E29F008228B548100CA7DD6;
			remoteInfo = CaBot;
		};
		7E29F029228B548200CA7DD6 /* PBXContainerItemProxy */ = {
			isa = PBXContainerItemProxy;
			containerPortal = 7E29F001228B548100CA7DD6 /* Project object */;
			proxyType = 1;
			remoteGlobalIDString = 7E29F008228B548100CA7DD6;
			remoteInfo = CaBot;
		};
/* End PBXContainerItemProxy section */

/* Begin PBXCopyFilesBuildPhase section */
		7EDE7C8929B5715800A65829 /* CopyFiles */ = {
			isa = PBXCopyFilesBuildPhase;
			buildActionMask = 12;
			dstPath = "";
			dstSubfolderSpec = 16;
			files = (
				7EDF3C4529D4901000AD1115 /* Resource in CopyFiles */,
				7EDF3C4429D48C3200AD1115 /* Localizable.strings in CopyFiles */,
			);
			runOnlyForDeploymentPostprocessing = 0;
		};
/* End PBXCopyFilesBuildPhase section */

/* Begin PBXFileReference section */
		09676780293727CE005CFA58 /* CaBotServiceTCP.swift */ = {isa = PBXFileReference; lastKnownFileType = sourcecode.swift; path = CaBotServiceTCP.swift; sourceTree = "<group>"; };
		09725B0924FE4AC300012D42 /* DialogViewControllerCabot.swift */ = {isa = PBXFileReference; lastKnownFileType = sourcecode.swift; path = DialogViewControllerCabot.swift; sourceTree = "<group>"; };
		097845C12531E65B004DE1F6 /* ja */ = {isa = PBXFileReference; lastKnownFileType = text.plist.strings; name = ja; path = "ja.lproj/Attend-InfoPlist.strings"; sourceTree = "<group>"; };
		097845C32531E685004DE1F6 /* en */ = {isa = PBXFileReference; lastKnownFileType = text.plist.strings; name = en; path = "en.lproj/Attend-InfoPlist.strings"; sourceTree = "<group>"; };
		3013613F26A0BF590050CF9E /* PreviewResource */ = {isa = PBXFileReference; lastKnownFileType = folder; path = PreviewResource; sourceTree = "<group>"; };
		3013614226A0F8E10050CF9E /* TourDetailView.swift */ = {isa = PBXFileReference; lastKnownFileType = sourcecode.swift; path = TourDetailView.swift; sourceTree = "<group>"; };
		3013614626A1E77B0050CF9E /* WebContentView.swift */ = {isa = PBXFileReference; lastKnownFileType = sourcecode.swift; path = WebContentView.swift; sourceTree = "<group>"; };
		3013614A26A2262B0050CF9E /* en */ = {isa = PBXFileReference; lastKnownFileType = text.plist.strings; name = en; path = en.lproj/Localizable.strings; sourceTree = "<group>"; };
		306069B529A686D9001FB5DB /* CaBotServiceCommon.swift */ = {isa = PBXFileReference; lastKnownFileType = sourcecode.swift; path = CaBotServiceCommon.swift; sourceTree = "<group>"; };
		306A57DA265C4435006B510D /* Speech.framework */ = {isa = PBXFileReference; lastKnownFileType = wrapper.framework; name = Speech.framework; path = System/Library/Frameworks/Speech.framework; sourceTree = SDKROOT; };
		306A57DC265C4466006B510D /* AVFoundation.framework */ = {isa = PBXFileReference; lastKnownFileType = wrapper.framework; name = AVFoundation.framework; path = System/Library/Frameworks/AVFoundation.framework; sourceTree = SDKROOT; };
		306A57DE265C446B006B510D /* Foundation.framework */ = {isa = PBXFileReference; lastKnownFileType = wrapper.framework; name = Foundation.framework; path = System/Library/Frameworks/Foundation.framework; sourceTree = SDKROOT; };
		306A57E0265C4477006B510D /* UIKit.framework */ = {isa = PBXFileReference; lastKnownFileType = wrapper.framework; name = UIKit.framework; path = System/Library/Frameworks/UIKit.framework; sourceTree = SDKROOT; };
		308FCE1A27D8F4C8009FCC7B /* DeviceStatusView.swift */ = {isa = PBXFileReference; lastKnownFileType = sourcecode.swift; path = DeviceStatusView.swift; sourceTree = "<group>"; };
		308FCE1C27D8F4D3009FCC7B /* SystemStatusView.swift */ = {isa = PBXFileReference; lastKnownFileType = sourcecode.swift; path = SystemStatusView.swift; sourceTree = "<group>"; };
		308FCE2B27E42B7B009FCC7B /* SystemStatusDetailView.swift */ = {isa = PBXFileReference; lastKnownFileType = sourcecode.swift; path = SystemStatusDetailView.swift; sourceTree = "<group>"; };
		308FCE2D27E62B30009FCC7B /* BatteryStatusView.swift */ = {isa = PBXFileReference; fileEncoding = 4; lastKnownFileType = sourcecode.swift; path = BatteryStatusView.swift; sourceTree = "<group>"; };
		308FCE2F27E81B7E009FCC7B /* StatusLabelStyle.swift */ = {isa = PBXFileReference; lastKnownFileType = sourcecode.swift; path = StatusLabelStyle.swift; sourceTree = "<group>"; };
		3096BF1326A5C29F0066F256 /* SettingView.swift */ = {isa = PBXFileReference; lastKnownFileType = sourcecode.swift; path = SettingView.swift; sourceTree = "<group>"; };
		3096BF1726A5D0990066F256 /* TTSHelper.swift */ = {isa = PBXFileReference; lastKnownFileType = sourcecode.swift; path = TTSHelper.swift; sourceTree = "<group>"; };
		3099132A265DE50A000C1BFE /* Resource */ = {isa = PBXFileReference; lastKnownFileType = folder; path = Resource; sourceTree = "<group>"; };
		3099132C26603B10000C1BFE /* LocalConversation.swift */ = {isa = PBXFileReference; lastKnownFileType = sourcecode.swift; path = LocalConversation.swift; sourceTree = "<group>"; };
		30C3059D26B9036A00A1383A /* DestinationDetailView.swift */ = {isa = PBXFileReference; lastKnownFileType = sourcecode.swift; path = DestinationDetailView.swift; sourceTree = "<group>"; };
		30E50DCB269F672800729ABD /* TourManager.swift */ = {isa = PBXFileReference; lastKnownFileType = sourcecode.swift; path = TourManager.swift; sourceTree = "<group>"; };
		30E50DCD269F75DB00729ABD /* CaBotApp.swift */ = {isa = PBXFileReference; lastKnownFileType = sourcecode.swift; path = CaBotApp.swift; sourceTree = "<group>"; };
		30E50DCF269F76F000729ABD /* CaBotAppModel.swift */ = {isa = PBXFileReference; lastKnownFileType = sourcecode.swift; path = CaBotAppModel.swift; sourceTree = "<group>"; };
		30E50DD3269F77CE00729ABD /* RootView.swift */ = {isa = PBXFileReference; fileEncoding = 4; lastKnownFileType = sourcecode.swift; path = RootView.swift; sourceTree = "<group>"; };
		30E50DD5269F784A00729ABD /* OnboardGrantAccess.swift */ = {isa = PBXFileReference; fileEncoding = 4; lastKnownFileType = sourcecode.swift; path = OnboardGrantAccess.swift; sourceTree = "<group>"; };
		30E50DD6269F784A00729ABD /* MainMenuView.swift */ = {isa = PBXFileReference; fileEncoding = 4; lastKnownFileType = sourcecode.swift; path = MainMenuView.swift; sourceTree = "<group>"; };
		30E50DDA269F7E3800729ABD /* CaBot.xcdatamodel */ = {isa = PBXFileReference; lastKnownFileType = wrapper.xcdatamodel; path = CaBot.xcdatamodel; sourceTree = "<group>"; };
		30E50DDC269FCBC200729ABD /* ResourceSelectView.swift */ = {isa = PBXFileReference; lastKnownFileType = sourcecode.swift; path = ResourceSelectView.swift; sourceTree = "<group>"; };
		30E50DDE26A0B21200729ABD /* ConversationView.swift */ = {isa = PBXFileReference; lastKnownFileType = sourcecode.swift; path = ConversationView.swift; sourceTree = "<group>"; };
		30E50DE126A0BA5200729ABD /* DestinationsView.swift */ = {isa = PBXFileReference; lastKnownFileType = sourcecode.swift; path = DestinationsView.swift; sourceTree = "<group>"; };
		30E50DE726A0BBE900729ABD /* ToursView.swift */ = {isa = PBXFileReference; lastKnownFileType = sourcecode.swift; path = ToursView.swift; sourceTree = "<group>"; };
		30E99D9126681097001ACAAA /* ResourceManager.swift */ = {isa = PBXFileReference; lastKnownFileType = sourcecode.swift; path = ResourceManager.swift; sourceTree = "<group>"; };
		30E99D93266A92EA001ACAAA /* JSHelper.swift */ = {isa = PBXFileReference; lastKnownFileType = sourcecode.swift; path = JSHelper.swift; sourceTree = "<group>"; };
		30E99D95266A993E001ACAAA /* Extension.swift */ = {isa = PBXFileReference; lastKnownFileType = sourcecode.swift; path = Extension.swift; sourceTree = "<group>"; };
		30E99DA3266B2216001ACAAA /* BeaconSampler.swift */ = {isa = PBXFileReference; lastKnownFileType = sourcecode.swift; path = BeaconSampler.swift; sourceTree = "<group>"; };
		458B54382A970B4A00AD9D10 /* LogFilesView.swift */ = {isa = PBXFileReference; lastKnownFileType = sourcecode.swift; path = LogFilesView.swift; sourceTree = "<group>"; };
		7E0995842BA510F500365136 /* NavCog3.pch */ = {isa = PBXFileReference; lastKnownFileType = sourcecode.c.h; path = NavCog3.pch; sourceTree = "<group>"; };
		7E29F009228B548100CA7DD6 /* CaBot-Attend.app */ = {isa = PBXFileReference; explicitFileType = wrapper.application; includeInIndex = 0; path = "CaBot-Attend.app"; sourceTree = BUILT_PRODUCTS_DIR; };
		7E29F013228B548200CA7DD6 /* Assets.xcassets */ = {isa = PBXFileReference; lastKnownFileType = folder.assetcatalog; path = Assets.xcassets; sourceTree = "<group>"; };
		7E29F018228B548200CA7DD6 /* Info.plist */ = {isa = PBXFileReference; lastKnownFileType = text.plist.xml; path = Info.plist; sourceTree = "<group>"; };
		7E29F01D228B548200CA7DD6 /* CaBotTests.xctest */ = {isa = PBXFileReference; explicitFileType = wrapper.cfbundle; includeInIndex = 0; path = CaBotTests.xctest; sourceTree = BUILT_PRODUCTS_DIR; };
		7E29F021228B548200CA7DD6 /* CaBotTests.swift */ = {isa = PBXFileReference; lastKnownFileType = sourcecode.swift; path = CaBotTests.swift; sourceTree = "<group>"; };
		7E29F023228B548200CA7DD6 /* Info.plist */ = {isa = PBXFileReference; lastKnownFileType = text.plist.xml; path = Info.plist; sourceTree = "<group>"; };
		7E29F028228B548200CA7DD6 /* CaBotUITests.xctest */ = {isa = PBXFileReference; explicitFileType = wrapper.cfbundle; includeInIndex = 0; path = CaBotUITests.xctest; sourceTree = BUILT_PRODUCTS_DIR; };
		7E29F02C228B548200CA7DD6 /* CaBotUITests.swift */ = {isa = PBXFileReference; lastKnownFileType = sourcecode.swift; path = CaBotUITests.swift; sourceTree = "<group>"; };
		7E29F02E228B548200CA7DD6 /* Info.plist */ = {isa = PBXFileReference; lastKnownFileType = text.plist.xml; path = Info.plist; sourceTree = "<group>"; };
		7E29F04C228B55C000CA7DD6 /* NavDeviceTTS.h */ = {isa = PBXFileReference; fileEncoding = 4; lastKnownFileType = sourcecode.c.h; path = NavDeviceTTS.h; sourceTree = "<group>"; };
		7E29F062228B55C000CA7DD6 /* NavDeviceTTS.m */ = {isa = PBXFileReference; fileEncoding = 4; lastKnownFileType = sourcecode.c.objc; path = NavDeviceTTS.m; sourceTree = "<group>"; };
		7E29F06F228B55FC00CA7DD6 /* bridging.h */ = {isa = PBXFileReference; fileEncoding = 4; lastKnownFileType = sourcecode.c.h; path = bridging.h; sourceTree = "<group>"; };
		7E29F070228B55FC00CA7DD6 /* CaBotServiceBLE.swift */ = {isa = PBXFileReference; fileEncoding = 4; lastKnownFileType = sourcecode.swift; path = CaBotServiceBLE.swift; sourceTree = "<group>"; };
		7E51C38E2AABA88C0095945F /* Logging.h */ = {isa = PBXFileReference; fileEncoding = 4; lastKnownFileType = sourcecode.c.h; path = Logging.h; sourceTree = "<group>"; };
		7E51C38F2AABA88C0095945F /* Logging.m */ = {isa = PBXFileReference; fileEncoding = 4; lastKnownFileType = sourcecode.c.objc; path = Logging.m; sourceTree = "<group>"; };
		7E557EFF2581C79B00B1B9CA /* Base */ = {isa = PBXFileReference; lastKnownFileType = text.plist.strings; name = Base; path = Base.lproj/Localizable.strings; sourceTree = "<group>"; };
		7E557F042581C80E00B1B9CA /* ja */ = {isa = PBXFileReference; lastKnownFileType = text.plist.strings; name = ja; path = ja.lproj/Localizable.strings; sourceTree = "<group>"; };
		7E8F5A1F2BA4D33800E5D547 /* SpokenTextView.swift */ = {isa = PBXFileReference; lastKnownFileType = sourcecode.swift; path = SpokenTextView.swift; sourceTree = "<group>"; };
		7E9690C229EAF25C0062DEBD /* DetailSettingView.swift */ = {isa = PBXFileReference; lastKnownFileType = sourcecode.swift; path = DetailSettingView.swift; sourceTree = "<group>"; };
		7ECCFD862CFB93BC00894970 /* SuitcaseFeatures.swift */ = {isa = PBXFileReference; lastKnownFileType = sourcecode.swift; path = SuitcaseFeatures.swift; sourceTree = "<group>"; };
		7EDE7C8529B428BB00A65829 /* data */ = {isa = PBXFileReference; lastKnownFileType = folder; path = data; sourceTree = "<group>"; };
		7EDE7C8B29B5715800A65829 /* CaBotTool */ = {isa = PBXFileReference; explicitFileType = "compiled.mach-o.executable"; includeInIndex = 0; path = CaBotTool; sourceTree = BUILT_PRODUCTS_DIR; };
		7EDE7C8D29B5715800A65829 /* ResourceChecker.swift */ = {isa = PBXFileReference; lastKnownFileType = sourcecode.swift; path = ResourceChecker.swift; sourceTree = "<group>"; };
		7EDF3C4129D4776D00AD1115 /* I18NExtension.swift */ = {isa = PBXFileReference; fileEncoding = 4; lastKnownFileType = sourcecode.swift; path = I18NExtension.swift; sourceTree = "<group>"; };
		7EF5F1E8228DB07100788987 /* NavUtil.m */ = {isa = PBXFileReference; fileEncoding = 4; lastKnownFileType = sourcecode.c.objc; path = NavUtil.m; sourceTree = "<group>"; };
		7EF5F1E9228DB07100788987 /* NavUtil.h */ = {isa = PBXFileReference; fileEncoding = 4; lastKnownFileType = sourcecode.c.h; path = NavUtil.h; sourceTree = "<group>"; };
		D7CC052B2BFB352700C0B10A /* CaBot-User.app */ = {isa = PBXFileReference; explicitFileType = wrapper.application; includeInIndex = 0; path = "CaBot-User.app"; sourceTree = BUILT_PRODUCTS_DIR; };
		D7CC05322BFB3BF900C0B10A /* DestinationDetailView.swift */ = {isa = PBXFileReference; fileEncoding = 4; lastKnownFileType = sourcecode.swift; path = DestinationDetailView.swift; sourceTree = "<group>"; };
		D7CC05342BFB419900C0B10A /* DestinationsView.swift */ = {isa = PBXFileReference; fileEncoding = 4; lastKnownFileType = sourcecode.swift; path = DestinationsView.swift; sourceTree = "<group>"; };
		D7CC05372BFB688400C0B10A /* en */ = {isa = PBXFileReference; lastKnownFileType = text.plist.strings; name = en; path = "en.lproj/User-InfoPlist.strings"; sourceTree = "<group>"; };
		D7CC05392BFB68BB00C0B10A /* ja */ = {isa = PBXFileReference; lastKnownFileType = text.plist.strings; name = ja; path = "ja.lproj/User-InfoPlist.strings"; sourceTree = "<group>"; };
		D7D7A6FA2BFECB490072ADF6 /* TourDetailView.swift */ = {isa = PBXFileReference; fileEncoding = 4; lastKnownFileType = sourcecode.swift; path = TourDetailView.swift; sourceTree = "<group>"; };
		D7E54B512C0CD03A002FE3C4 /* MainMenuView.swift */ = {isa = PBXFileReference; fileEncoding = 4; lastKnownFileType = sourcecode.swift; path = MainMenuView.swift; sourceTree = "<group>"; };
		D7F6BE6D2C2A57C300CD8258 /* SettingView.swift */ = {isa = PBXFileReference; fileEncoding = 4; lastKnownFileType = sourcecode.swift; path = SettingView.swift; sourceTree = "<group>"; };
		E46C82632C18081100917AB3 /* ResourceDownload.swift */ = {isa = PBXFileReference; lastKnownFileType = sourcecode.swift; path = ResourceDownload.swift; sourceTree = "<group>"; };
		E561455E2A6E02A8005CF82F /* RosWebView.swift */ = {isa = PBXFileReference; lastKnownFileType = sourcecode.swift; path = RosWebView.swift; sourceTree = "<group>"; };
/* End PBXFileReference section */

/* Begin PBXFrameworksBuildPhase section */
		7E29F006228B548100CA7DD6 /* Frameworks */ = {
			isa = PBXFrameworksBuildPhase;
			buildActionMask = 2147483647;
			files = (
				308FCE2327D9014E009FCC7B /* Collections in Frameworks */,
				A97F30DF2CDDC9FA00BE5C43 /* PriorityQueueTTS in Frameworks */,
				306C7F6C265D435100E5928E /* Yams in Frameworks */,
				306069B429A5E45D001FB5DB /* NavigationBackport in Frameworks */,
				308FCE2A27E12844009FCC7B /* Gzip in Frameworks */,
				0967677F29371BA0005CFA58 /* SocketIO in Frameworks */,
				3009AC3126AA3F4000370873 /* HLPDialog in Frameworks */,
				E493D87B2C227A0D00691097 /* ZIPFoundation in Frameworks */,
			);
			runOnlyForDeploymentPostprocessing = 0;
		};
		7E29F01A228B548200CA7DD6 /* Frameworks */ = {
			isa = PBXFrameworksBuildPhase;
			buildActionMask = 2147483647;
			files = (
			);
			runOnlyForDeploymentPostprocessing = 0;
		};
		7E29F025228B548200CA7DD6 /* Frameworks */ = {
			isa = PBXFrameworksBuildPhase;
			buildActionMask = 2147483647;
			files = (
			);
			runOnlyForDeploymentPostprocessing = 0;
		};
		7EDE7C8829B5715800A65829 /* Frameworks */ = {
			isa = PBXFrameworksBuildPhase;
			buildActionMask = 2147483647;
			files = (
				7EDE7C9929B5803700A65829 /* Yams in Frameworks */,
				7EDE7C9629B5737C00A65829 /* ArgumentParser in Frameworks */,
			);
			runOnlyForDeploymentPostprocessing = 0;
		};
		D7CC051A2BFB352700C0B10A /* Frameworks */ = {
			isa = PBXFrameworksBuildPhase;
			buildActionMask = 2147483647;
			files = (
				D7CC051B2BFB352700C0B10A /* Collections in Frameworks */,
				A97F30E12CDDCA0D00BE5C43 /* PriorityQueueTTS in Frameworks */,
				D7CC051C2BFB352700C0B10A /* Yams in Frameworks */,
				D7CC051D2BFB352700C0B10A /* NavigationBackport in Frameworks */,
				D7CC051E2BFB352700C0B10A /* Gzip in Frameworks */,
				D7CC051F2BFB352700C0B10A /* SocketIO in Frameworks */,
				D7CC05202BFB352700C0B10A /* HLPDialog in Frameworks */,
				E493D8792C2279F700691097 /* ZIPFoundation in Frameworks */,
			);
			runOnlyForDeploymentPostprocessing = 0;
		};
/* End PBXFrameworksBuildPhase section */

/* Begin PBXGroup section */
		3013613E26A0BE7E0050CF9E /* Preview Content */ = {
			isa = PBXGroup;
			children = (
				3013613F26A0BF590050CF9E /* PreviewResource */,
			);
			path = "Preview Content";
			sourceTree = "<group>";
		};
		30991329265DE4C5000C1BFE /* Supporting Files */ = {
			isa = PBXGroup;
			children = (
				7E29F013228B548200CA7DD6 /* Assets.xcassets */,
				7E29F06F228B55FC00CA7DD6 /* bridging.h */,
				7E29F018228B548200CA7DD6 /* Info.plist */,
				D7CC05362BFB688400C0B10A /* User-InfoPlist.strings */,
				097845C22531E65B004DE1F6 /* Attend-InfoPlist.strings */,
				7E557EFE2581C79B00B1B9CA /* Localizable.strings */,
				30E50DD9269F7E3800729ABD /* CaBot.xcdatamodeld */,
			);
			name = "Supporting Files";
			sourceTree = "<group>";
		};
		30E50DD2269F77BE00729ABD /* Views */ = {
			isa = PBXGroup;
			children = (
				3013613E26A0BE7E0050CF9E /* Preview Content */,
				D7CC05302BFB3ADE00C0B10A /* Attend */,
				D7CC05312BFB3B1A00C0B10A /* User */,
				30E50DD3269F77CE00729ABD /* RootView.swift */,
				30E50DD5269F784A00729ABD /* OnboardGrantAccess.swift */,
				30E50DDC269FCBC200729ABD /* ResourceSelectView.swift */,
				308FCE2D27E62B30009FCC7B /* BatteryStatusView.swift */,
				308FCE2B27E42B7B009FCC7B /* SystemStatusDetailView.swift */,
				308FCE2F27E81B7E009FCC7B /* StatusLabelStyle.swift */,
				30E50DDE26A0B21200729ABD /* ConversationView.swift */,
				09725B0924FE4AC300012D42 /* DialogViewControllerCabot.swift */,
				30E50DE726A0BBE900729ABD /* ToursView.swift */,
				3013614626A1E77B0050CF9E /* WebContentView.swift */,
				7E9690C229EAF25C0062DEBD /* DetailSettingView.swift */,
				E561455E2A6E02A8005CF82F /* RosWebView.swift */,
				458B54382A970B4A00AD9D10 /* LogFilesView.swift */,
				7E8F5A1F2BA4D33800E5D547 /* SpokenTextView.swift */,
			);
			path = Views;
			sourceTree = "<group>";
		};
		7E29F000228B548100CA7DD6 = {
			isa = PBXGroup;
			children = (
				3099132A265DE50A000C1BFE /* Resource */,
				7E29F04B228B55C000CA7DD6 /* FromNavCog */,
				7E29F00B228B548100CA7DD6 /* CaBot */,
				7E29F020228B548200CA7DD6 /* CaBotTests */,
				7E29F02B228B548200CA7DD6 /* CaBotUITests */,
				7EDE7C8C29B5715800A65829 /* CaBotTool */,
				7E29F00A228B548100CA7DD6 /* Products */,
				7E29F073228B5B5A00CA7DD6 /* Frameworks */,
			);
			sourceTree = "<group>";
		};
		7E29F00A228B548100CA7DD6 /* Products */ = {
			isa = PBXGroup;
			children = (
				7E29F009228B548100CA7DD6 /* CaBot-Attend.app */,
				7E29F01D228B548200CA7DD6 /* CaBotTests.xctest */,
				7E29F028228B548200CA7DD6 /* CaBotUITests.xctest */,
				7EDE7C8B29B5715800A65829 /* CaBotTool */,
				D7CC052B2BFB352700C0B10A /* CaBot-User.app */,
			);
			name = Products;
			sourceTree = "<group>";
		};
		7E29F00B228B548100CA7DD6 /* CaBot */ = {
			isa = PBXGroup;
			children = (
				30991329265DE4C5000C1BFE /* Supporting Files */,
				30E50DCD269F75DB00729ABD /* CaBotApp.swift */,
				30E50DCF269F76F000729ABD /* CaBotAppModel.swift */,
				7ECCFD852CFB939800894970 /* Models */,
				30E50DD2269F77BE00729ABD /* Views */,
				30E99D95266A993E001ACAAA /* Extension.swift */,
				7EDF3C4129D4776D00AD1115 /* I18NExtension.swift */,
				306069B529A686D9001FB5DB /* CaBotServiceCommon.swift */,
				7E29F070228B55FC00CA7DD6 /* CaBotServiceBLE.swift */,
				09676780293727CE005CFA58 /* CaBotServiceTCP.swift */,
				3099132C26603B10000C1BFE /* LocalConversation.swift */,
				30E99D9126681097001ACAAA /* ResourceManager.swift */,
				30E99D93266A92EA001ACAAA /* JSHelper.swift */,
				30E99DA3266B2216001ACAAA /* BeaconSampler.swift */,
				30E50DCB269F672800729ABD /* TourManager.swift */,
				3096BF1726A5D0990066F256 /* TTSHelper.swift */,
				E46C82632C18081100917AB3 /* ResourceDownload.swift */,
			);
			path = CaBot;
			sourceTree = "<group>";
		};
		7E29F020228B548200CA7DD6 /* CaBotTests */ = {
			isa = PBXGroup;
			children = (
				7EDE7C8529B428BB00A65829 /* data */,
				7E29F021228B548200CA7DD6 /* CaBotTests.swift */,
				7E29F023228B548200CA7DD6 /* Info.plist */,
			);
			path = CaBotTests;
			sourceTree = "<group>";
		};
		7E29F02B228B548200CA7DD6 /* CaBotUITests */ = {
			isa = PBXGroup;
			children = (
				7E29F02C228B548200CA7DD6 /* CaBotUITests.swift */,
				7E29F02E228B548200CA7DD6 /* Info.plist */,
			);
			path = CaBotUITests;
			sourceTree = "<group>";
		};
		7E29F04B228B55C000CA7DD6 /* FromNavCog */ = {
			isa = PBXGroup;
			children = (
				7E0995842BA510F500365136 /* NavCog3.pch */,
				7E51C38E2AABA88C0095945F /* Logging.h */,
				7E51C38F2AABA88C0095945F /* Logging.m */,
				7E29F04C228B55C000CA7DD6 /* NavDeviceTTS.h */,
				7E29F062228B55C000CA7DD6 /* NavDeviceTTS.m */,
				7EF5F1E9228DB07100788987 /* NavUtil.h */,
				7EF5F1E8228DB07100788987 /* NavUtil.m */,
			);
			path = FromNavCog;
			sourceTree = "<group>";
		};
		7E29F073228B5B5A00CA7DD6 /* Frameworks */ = {
			isa = PBXGroup;
			children = (
				306A57E0265C4477006B510D /* UIKit.framework */,
				306A57DE265C446B006B510D /* Foundation.framework */,
				306A57DC265C4466006B510D /* AVFoundation.framework */,
				306A57DA265C4435006B510D /* Speech.framework */,
			);
			name = Frameworks;
			sourceTree = "<group>";
		};
		7ECCFD852CFB939800894970 /* Models */ = {
			isa = PBXGroup;
			children = (
				7ECCFD862CFB93BC00894970 /* SuitcaseFeatures.swift */,
			);
			path = Models;
			sourceTree = "<group>";
		};
		7EDE7C8C29B5715800A65829 /* CaBotTool */ = {
			isa = PBXGroup;
			children = (
				7EDE7C8D29B5715800A65829 /* ResourceChecker.swift */,
			);
			path = CaBotTool;
			sourceTree = "<group>";
		};
		D7CC05302BFB3ADE00C0B10A /* Attend */ = {
			isa = PBXGroup;
			children = (
				30E50DE126A0BA5200729ABD /* DestinationsView.swift */,
				30C3059D26B9036A00A1383A /* DestinationDetailView.swift */,
				308FCE1A27D8F4C8009FCC7B /* DeviceStatusView.swift */,
				30E50DD6269F784A00729ABD /* MainMenuView.swift */,
				3096BF1326A5C29F0066F256 /* SettingView.swift */,
				308FCE1C27D8F4D3009FCC7B /* SystemStatusView.swift */,
				3013614226A0F8E10050CF9E /* TourDetailView.swift */,
			);
			path = Attend;
			sourceTree = "<group>";
		};
		D7CC05312BFB3B1A00C0B10A /* User */ = {
			isa = PBXGroup;
			children = (
				D7CC05342BFB419900C0B10A /* DestinationsView.swift */,
				D7CC05322BFB3BF900C0B10A /* DestinationDetailView.swift */,
				D7E54B512C0CD03A002FE3C4 /* MainMenuView.swift */,
				D7F6BE6D2C2A57C300CD8258 /* SettingView.swift */,
				D7D7A6FA2BFECB490072ADF6 /* TourDetailView.swift */,
			);
			path = User;
			sourceTree = "<group>";
		};
/* End PBXGroup section */

/* Begin PBXNativeTarget section */
		7E29F008228B548100CA7DD6 /* CaBot-Attend */ = {
			isa = PBXNativeTarget;
			buildConfigurationList = 7E29F031228B548200CA7DD6 /* Build configuration list for PBXNativeTarget "CaBot-Attend" */;
			buildPhases = (
				7E29F005228B548100CA7DD6 /* Sources */,
				7E29F006228B548100CA7DD6 /* Frameworks */,
				E5FD56542A835D56008237DC /* ShellScript */,
				7E29F007228B548100CA7DD6 /* Resources */,
			);
			buildRules = (
			);
			dependencies = (
			);
			name = "CaBot-Attend";
			packageProductDependencies = (
				306C7F6B265D435100E5928E /* Yams */,
				3009AC3026AA3F4000370873 /* HLPDialog */,
				308FCE2227D9014E009FCC7B /* Collections */,
				308FCE2927E12844009FCC7B /* Gzip */,
				0967677E29371BA0005CFA58 /* SocketIO */,
				306069B329A5E45D001FB5DB /* NavigationBackport */,
<<<<<<< HEAD
				E493D87A2C227A0D00691097 /* ZIPFoundation */,
=======
				A97F30DE2CDDC9FA00BE5C43 /* PriorityQueueTTS */,
>>>>>>> 42c74aed
			);
			productName = CaBot;
			productReference = 7E29F009228B548100CA7DD6 /* CaBot-Attend.app */;
			productType = "com.apple.product-type.application";
		};
		7E29F01C228B548200CA7DD6 /* CaBotTests */ = {
			isa = PBXNativeTarget;
			buildConfigurationList = 7E29F034228B548200CA7DD6 /* Build configuration list for PBXNativeTarget "CaBotTests" */;
			buildPhases = (
				7E29F019228B548200CA7DD6 /* Sources */,
				7E29F01A228B548200CA7DD6 /* Frameworks */,
				7E29F01B228B548200CA7DD6 /* Resources */,
			);
			buildRules = (
			);
			dependencies = (
				7E29F01F228B548200CA7DD6 /* PBXTargetDependency */,
			);
			name = CaBotTests;
			productName = CaBotTests;
			productReference = 7E29F01D228B548200CA7DD6 /* CaBotTests.xctest */;
			productType = "com.apple.product-type.bundle.unit-test";
		};
		7E29F027228B548200CA7DD6 /* CaBotUITests */ = {
			isa = PBXNativeTarget;
			buildConfigurationList = 7E29F037228B548200CA7DD6 /* Build configuration list for PBXNativeTarget "CaBotUITests" */;
			buildPhases = (
				7E29F024228B548200CA7DD6 /* Sources */,
				7E29F025228B548200CA7DD6 /* Frameworks */,
				7E29F026228B548200CA7DD6 /* Resources */,
			);
			buildRules = (
			);
			dependencies = (
				7E29F02A228B548200CA7DD6 /* PBXTargetDependency */,
			);
			name = CaBotUITests;
			productName = CaBotUITests;
			productReference = 7E29F028228B548200CA7DD6 /* CaBotUITests.xctest */;
			productType = "com.apple.product-type.bundle.ui-testing";
		};
		7EDE7C8A29B5715800A65829 /* CaBotTool */ = {
			isa = PBXNativeTarget;
			buildConfigurationList = 7EDE7C8F29B5715800A65829 /* Build configuration list for PBXNativeTarget "CaBotTool" */;
			buildPhases = (
				7EDE7C8729B5715800A65829 /* Sources */,
				7EDE7C8829B5715800A65829 /* Frameworks */,
				7EDE7C8929B5715800A65829 /* CopyFiles */,
			);
			buildRules = (
			);
			dependencies = (
			);
			name = CaBotTool;
			packageProductDependencies = (
				7EDE7C9529B5737C00A65829 /* ArgumentParser */,
				7EDE7C9829B5803700A65829 /* Yams */,
			);
			productName = CaBotTool;
			productReference = 7EDE7C8B29B5715800A65829 /* CaBotTool */;
			productType = "com.apple.product-type.tool";
		};
		D7CC04E62BFB352700C0B10A /* CaBot-User */ = {
			isa = PBXNativeTarget;
			buildConfigurationList = D7CC05282BFB352700C0B10A /* Build configuration list for PBXNativeTarget "CaBot-User" */;
			buildPhases = (
				D7CC04F32BFB352700C0B10A /* Sources */,
				D7CC051A2BFB352700C0B10A /* Frameworks */,
				D7CC05212BFB352700C0B10A /* ShellScript */,
				D7CC05222BFB352700C0B10A /* Resources */,
				E46C82662C182BB200917AB3 /* ShellScript */,
			);
			buildRules = (
			);
			dependencies = (
			);
			name = "CaBot-User";
			packageProductDependencies = (
				D7CC04E72BFB352700C0B10A /* Yams */,
				D7CC04E92BFB352700C0B10A /* HLPDialog */,
				D7CC04EB2BFB352700C0B10A /* Collections */,
				D7CC04ED2BFB352700C0B10A /* Gzip */,
				D7CC04EF2BFB352700C0B10A /* SocketIO */,
				D7CC04F12BFB352700C0B10A /* NavigationBackport */,
<<<<<<< HEAD
				E493D8782C2279F700691097 /* ZIPFoundation */,
=======
				A97F30E02CDDCA0D00BE5C43 /* PriorityQueueTTS */,
>>>>>>> 42c74aed
			);
			productName = CaBot;
			productReference = D7CC052B2BFB352700C0B10A /* CaBot-User.app */;
			productType = "com.apple.product-type.application";
		};
/* End PBXNativeTarget section */

/* Begin PBXProject section */
		7E29F001228B548100CA7DD6 /* Project object */ = {
			isa = PBXProject;
			attributes = {
				LastSwiftUpdateCheck = 1420;
				LastUpgradeCheck = 1250;
				ORGANIZATIONNAME = "Carnegie Mellon University";
				TargetAttributes = {
					7E29F008228B548100CA7DD6 = {
						CreatedOnToolsVersion = 10.2.1;
					};
					7E29F01C228B548200CA7DD6 = {
						CreatedOnToolsVersion = 10.2.1;
						TestTargetID = 7E29F008228B548100CA7DD6;
					};
					7E29F027228B548200CA7DD6 = {
						CreatedOnToolsVersion = 10.2.1;
						TestTargetID = 7E29F008228B548100CA7DD6;
					};
					7EDE7C8A29B5715800A65829 = {
						CreatedOnToolsVersion = 14.2;
					};
				};
			};
			buildConfigurationList = 7E29F004228B548100CA7DD6 /* Build configuration list for PBXProject "CaBot" */;
			compatibilityVersion = "Xcode 9.3";
			developmentRegion = en;
			hasScannedForEncodings = 0;
			knownRegions = (
				en,
				Base,
				ja,
				"en-US",
			);
			mainGroup = 7E29F000228B548100CA7DD6;
			packageReferences = (
				306C7F6A265D435100E5928E /* XCRemoteSwiftPackageReference "Yams" */,
				3009AC2F26AA3F4000370873 /* XCRemoteSwiftPackageReference "HLPDialog" */,
				308FCE2127D9014E009FCC7B /* XCRemoteSwiftPackageReference "swift-collections" */,
				308FCE2827E12844009FCC7B /* XCRemoteSwiftPackageReference "GzipSwift" */,
				0967677D29371B9F005CFA58 /* XCRemoteSwiftPackageReference "socket" */,
				306069B229A5E45D001FB5DB /* XCRemoteSwiftPackageReference "NavigationBackport" */,
				7EDE7C9229B5733D00A65829 /* XCRemoteSwiftPackageReference "swift-argument-parser" */,
<<<<<<< HEAD
				E493D8772C2279B200691097 /* XCRemoteSwiftPackageReference "ZIPFoundation" */,
=======
				A97F30DD2CDDC9FA00BE5C43 /* XCRemoteSwiftPackageReference "PriorityQueueTTS" */,
>>>>>>> 42c74aed
			);
			productRefGroup = 7E29F00A228B548100CA7DD6 /* Products */;
			projectDirPath = "";
			projectRoot = "";
			targets = (
				7E29F008228B548100CA7DD6 /* CaBot-Attend */,
				D7CC04E62BFB352700C0B10A /* CaBot-User */,
				7E29F01C228B548200CA7DD6 /* CaBotTests */,
				7E29F027228B548200CA7DD6 /* CaBotUITests */,
				7EDE7C8A29B5715800A65829 /* CaBotTool */,
			);
		};
/* End PBXProject section */

/* Begin PBXResourcesBuildPhase section */
		7E29F007228B548100CA7DD6 /* Resources */ = {
			isa = PBXResourcesBuildPhase;
			buildActionMask = 2147483647;
			files = (
				3013614026A0BF590050CF9E /* PreviewResource in Resources */,
				7E29F014228B548200CA7DD6 /* Assets.xcassets in Resources */,
				097845C02531E65B004DE1F6 /* Attend-InfoPlist.strings in Resources */,
				7E557F002581C79B00B1B9CA /* Localizable.strings in Resources */,
				3099132B265DE50A000C1BFE /* Resource in Resources */,
			);
			runOnlyForDeploymentPostprocessing = 0;
		};
		7E29F01B228B548200CA7DD6 /* Resources */ = {
			isa = PBXResourcesBuildPhase;
			buildActionMask = 2147483647;
			files = (
				7EDE7C8629B428BB00A65829 /* data in Resources */,
			);
			runOnlyForDeploymentPostprocessing = 0;
		};
		7E29F026228B548200CA7DD6 /* Resources */ = {
			isa = PBXResourcesBuildPhase;
			buildActionMask = 2147483647;
			files = (
			);
			runOnlyForDeploymentPostprocessing = 0;
		};
		D7CC05222BFB352700C0B10A /* Resources */ = {
			isa = PBXResourcesBuildPhase;
			buildActionMask = 2147483647;
			files = (
				D7CC05232BFB352700C0B10A /* PreviewResource in Resources */,
				D7CC05242BFB352700C0B10A /* Assets.xcassets in Resources */,
				D7CC05382BFB688400C0B10A /* User-InfoPlist.strings in Resources */,
				D7CC05262BFB352700C0B10A /* Localizable.strings in Resources */,
				D7CC05272BFB352700C0B10A /* Resource in Resources */,
			);
			runOnlyForDeploymentPostprocessing = 0;
		};
/* End PBXResourcesBuildPhase section */

/* Begin PBXShellScriptBuildPhase section */
		D7CC05212BFB352700C0B10A /* ShellScript */ = {
			isa = PBXShellScriptBuildPhase;
			alwaysOutOfDate = 1;
			buildActionMask = 2147483647;
			files = (
			);
			inputFileListPaths = (
			);
			inputPaths = (
			);
			outputFileListPaths = (
			);
			outputPaths = (
			);
			runOnlyForDeploymentPostprocessing = 0;
			shellPath = /bin/sh;
			shellScript = "# Type a script or drag a script file from your workspace to insert its path.\nTHREE_JS=${TEMP_DIR}/three.min.js\ncurl -o $THREE_JS https://cdn.jsdelivr.net/npm/three@0.89.0/build/three.min.js\ncp -f $THREE_JS ${SRCROOT}/Resource/localserver/js/\n\nEVENTEMITTER2_JS=${TEMP_DIR}/eventemitter2.min.js\ncurl -o $EVENTEMITTER2_JS https://cdn.jsdelivr.net/npm/eventemitter2@6.4/lib/eventemitter2.min.js\ncp -f $EVENTEMITTER2_JS ${SRCROOT}/Resource/localserver/js/\n\nROSLIB_JS=${TEMP_DIR}/roslib.js\ncurl -o $ROSLIB_JS https://cdn.jsdelivr.net/npm/roslib@1/build/roslib.js\ncp -f $ROSLIB_JS ${SRCROOT}/Resource/localserver/js/\n\nROS3D_JS=${TEMP_DIR}/ros3d.min.js\ncurl -o $ROS3D_JS https://raw.githubusercontent.com/CMU-cabot/ros3djs/cabot-ros2/build/ros3d.min.js\ncp -f $ROS3D_JS ${SRCROOT}/Resource/localserver/js/\n\nfor lang in en.lproj ja.lproj; do\n    mkdir -p \"${BUILT_PRODUCTS_DIR}/${PRODUCT_NAME}.app/${lang}\"\n    cp \"${SRCROOT}/CaBot/${lang}/User-InfoPlist.strings\" \"${BUILT_PRODUCTS_DIR}/${PRODUCT_NAME}.app/${lang}/InfoPlist.strings\"\ndone\n\ngit_commit=$(git rev-parse --short HEAD)\n/usr/libexec/PlistBuddy -c \"Set :GitCommitHash ${git_commit}\" \"${TARGET_BUILD_DIR}/${INFOPLIST_PATH}\"\n";
		};
		E46C82662C182BB200917AB3 /* ShellScript */ = {
			isa = PBXShellScriptBuildPhase;
			buildActionMask = 2147483647;
			files = (
			);
			inputFileListPaths = (
			);
			inputPaths = (
			);
			outputFileListPaths = (
			);
			outputPaths = (
			);
			runOnlyForDeploymentPostprocessing = 0;
			shellPath = /bin/sh;
			shellScript = "# Type a script or drag a script file from your workspace to insert its path.\n";
		};
		E5FD56542A835D56008237DC /* ShellScript */ = {
			isa = PBXShellScriptBuildPhase;
			alwaysOutOfDate = 1;
			buildActionMask = 2147483647;
			files = (
			);
			inputFileListPaths = (
			);
			inputPaths = (
			);
			outputFileListPaths = (
			);
			outputPaths = (
			);
			runOnlyForDeploymentPostprocessing = 0;
			shellPath = /bin/sh;
			shellScript = "# Type a script or drag a script file from your workspace to insert its path.\nTHREE_JS=${TEMP_DIR}/three.min.js\ncurl -o $THREE_JS https://cdn.jsdelivr.net/npm/three@0.89.0/build/three.min.js\ncp -f $THREE_JS ${SRCROOT}/Resource/localserver/js/\n\nEVENTEMITTER2_JS=${TEMP_DIR}/eventemitter2.min.js\ncurl -o $EVENTEMITTER2_JS https://cdn.jsdelivr.net/npm/eventemitter2@6.4/lib/eventemitter2.min.js\ncp -f $EVENTEMITTER2_JS ${SRCROOT}/Resource/localserver/js/\n\nROSLIB_JS=${TEMP_DIR}/roslib.js\ncurl -o $ROSLIB_JS https://cdn.jsdelivr.net/npm/roslib@1/build/roslib.js\ncp -f $ROSLIB_JS ${SRCROOT}/Resource/localserver/js/\n\nROS3D_JS=${TEMP_DIR}/ros3d.min.js\ncurl -o $ROS3D_JS https://raw.githubusercontent.com/CMU-cabot/ros3djs/cabot-ros2/build/ros3d.min.js\ncp -f $ROS3D_JS ${SRCROOT}/Resource/localserver/js/\n\nfor lang in en.lproj ja.lproj; do\n    mkdir -p \"${BUILT_PRODUCTS_DIR}/${PRODUCT_NAME}.app/${lang}\"\n    cp \"${SRCROOT}/CaBot/${lang}/Attend-InfoPlist.strings\" \"${BUILT_PRODUCTS_DIR}/${PRODUCT_NAME}.app/${lang}/InfoPlist.strings\"\ndone\n\ngit_commit=$(git rev-parse --short HEAD)\n/usr/libexec/PlistBuddy -c \"Set :GitCommitHash ${git_commit}\" \"${TARGET_BUILD_DIR}/${INFOPLIST_PATH}\"\n";
		};
/* End PBXShellScriptBuildPhase section */

/* Begin PBXSourcesBuildPhase section */
		7E29F005228B548100CA7DD6 /* Sources */ = {
			isa = PBXSourcesBuildPhase;
			buildActionMask = 2147483647;
			files = (
				09725B0A24FE4AC300012D42 /* DialogViewControllerCabot.swift in Sources */,
				458B54392A970B4A00AD9D10 /* LogFilesView.swift in Sources */,
				30E50DD0269F76F000729ABD /* CaBotAppModel.swift in Sources */,
				30E50DD7269F784A00729ABD /* OnboardGrantAccess.swift in Sources */,
				7E9690C329EAF25C0062DEBD /* DetailSettingView.swift in Sources */,
				30E50DE226A0BA5200729ABD /* DestinationsView.swift in Sources */,
				3099132D26603B10000C1BFE /* LocalConversation.swift in Sources */,
				30E50DE826A0BBE900729ABD /* ToursView.swift in Sources */,
				30E99D94266A92EA001ACAAA /* JSHelper.swift in Sources */,
				30E50DCE269F75DB00729ABD /* CaBotApp.swift in Sources */,
				308FCE1B27D8F4C8009FCC7B /* DeviceStatusView.swift in Sources */,
				30E99D9226681097001ACAAA /* ResourceManager.swift in Sources */,
				30E99D96266A993E001ACAAA /* Extension.swift in Sources */,
				7ECCFD872CFB93BC00894970 /* SuitcaseFeatures.swift in Sources */,
				3013614726A1E77B0050CF9E /* WebContentView.swift in Sources */,
				7E29F06D228B55C000CA7DD6 /* NavDeviceTTS.m in Sources */,
				3013614326A0F8E10050CF9E /* TourDetailView.swift in Sources */,
				7E51C3902AABA88C0095945F /* Logging.m in Sources */,
				30E50DD4269F77CE00729ABD /* RootView.swift in Sources */,
				7EF5F1EA228DB07100788987 /* NavUtil.m in Sources */,
				30E50DDF26A0B21200729ABD /* ConversationView.swift in Sources */,
				3096BF1426A5C29F0066F256 /* SettingView.swift in Sources */,
				E561455F2A6E02A8005CF82F /* RosWebView.swift in Sources */,
				30E50DD8269F784A00729ABD /* MainMenuView.swift in Sources */,
				7EDF3C4229D4776D00AD1115 /* I18NExtension.swift in Sources */,
				E46C82642C18081100917AB3 /* ResourceDownload.swift in Sources */,
				3096BF1826A5D0990066F256 /* TTSHelper.swift in Sources */,
				308FCE1D27D8F4D3009FCC7B /* SystemStatusView.swift in Sources */,
				30E50DDB269F7E3800729ABD /* CaBot.xcdatamodeld in Sources */,
				306069B629A686D9001FB5DB /* CaBotServiceCommon.swift in Sources */,
				308FCE2C27E42B7B009FCC7B /* SystemStatusDetailView.swift in Sources */,
				7E8F5A202BA4D33800E5D547 /* SpokenTextView.swift in Sources */,
				30E50DDD269FCBC200729ABD /* ResourceSelectView.swift in Sources */,
				7E29F072228B55FC00CA7DD6 /* CaBotServiceBLE.swift in Sources */,
				30E50DCC269F672800729ABD /* TourManager.swift in Sources */,
				308FCE2E27E62B30009FCC7B /* BatteryStatusView.swift in Sources */,
				30E99DA4266B2216001ACAAA /* BeaconSampler.swift in Sources */,
				308FCE3027E81B7E009FCC7B /* StatusLabelStyle.swift in Sources */,
				09676781293727CE005CFA58 /* CaBotServiceTCP.swift in Sources */,
				30C3059E26B9036A00A1383A /* DestinationDetailView.swift in Sources */,
			);
			runOnlyForDeploymentPostprocessing = 0;
		};
		7E29F019228B548200CA7DD6 /* Sources */ = {
			isa = PBXSourcesBuildPhase;
			buildActionMask = 2147483647;
			files = (
				7E29F022228B548200CA7DD6 /* CaBotTests.swift in Sources */,
			);
			runOnlyForDeploymentPostprocessing = 0;
		};
		7E29F024228B548200CA7DD6 /* Sources */ = {
			isa = PBXSourcesBuildPhase;
			buildActionMask = 2147483647;
			files = (
				7E29F02D228B548200CA7DD6 /* CaBotUITests.swift in Sources */,
			);
			runOnlyForDeploymentPostprocessing = 0;
		};
		7EDE7C8729B5715800A65829 /* Sources */ = {
			isa = PBXSourcesBuildPhase;
			buildActionMask = 2147483647;
			files = (
				7EDF3C4329D4783900AD1115 /* I18NExtension.swift in Sources */,
				7EDE7C9729B5802200A65829 /* ResourceManager.swift in Sources */,
				7EDE7C8E29B5715800A65829 /* ResourceChecker.swift in Sources */,
			);
			runOnlyForDeploymentPostprocessing = 0;
		};
		D7CC04F32BFB352700C0B10A /* Sources */ = {
			isa = PBXSourcesBuildPhase;
			buildActionMask = 2147483647;
			files = (
				7ECCFD882CFB940100894970 /* SuitcaseFeatures.swift in Sources */,
				D7E54B522C0CD03A002FE3C4 /* MainMenuView.swift in Sources */,
				D7CC04F42BFB352700C0B10A /* DialogViewControllerCabot.swift in Sources */,
				D7CC04F52BFB352700C0B10A /* LogFilesView.swift in Sources */,
				D7CC04F62BFB352700C0B10A /* CaBotAppModel.swift in Sources */,
				D7CC04F72BFB352700C0B10A /* OnboardGrantAccess.swift in Sources */,
				D7CC04F82BFB352700C0B10A /* DetailSettingView.swift in Sources */,
				D7CC05332BFB3BF900C0B10A /* DestinationDetailView.swift in Sources */,
				D7CC04FA2BFB352700C0B10A /* LocalConversation.swift in Sources */,
				D7CC05352BFB419900C0B10A /* DestinationsView.swift in Sources */,
				D7CC04FB2BFB352700C0B10A /* ToursView.swift in Sources */,
				D7CC04FC2BFB352700C0B10A /* JSHelper.swift in Sources */,
				D7CC04FD2BFB352700C0B10A /* CaBotApp.swift in Sources */,
				D7CC04FF2BFB352700C0B10A /* ResourceManager.swift in Sources */,
				D7CC05002BFB352700C0B10A /* Extension.swift in Sources */,
				D7CC05012BFB352700C0B10A /* WebContentView.swift in Sources */,
				D7CC05022BFB352700C0B10A /* NavDeviceTTS.m in Sources */,
				D7CC05042BFB352700C0B10A /* Logging.m in Sources */,
				D7CC05052BFB352700C0B10A /* RootView.swift in Sources */,
				D7CC05062BFB352700C0B10A /* NavUtil.m in Sources */,
				D7CC05072BFB352700C0B10A /* ConversationView.swift in Sources */,
				E46C82652C18081100917AB3 /* ResourceDownload.swift in Sources */,
				D7D7A6FB2BFECB490072ADF6 /* TourDetailView.swift in Sources */,
				D7F6BE6E2C2A57C300CD8258 /* SettingView.swift in Sources */,
				D7CC05092BFB352700C0B10A /* RosWebView.swift in Sources */,
				D7CC050B2BFB352700C0B10A /* I18NExtension.swift in Sources */,
				D7CC050C2BFB352700C0B10A /* TTSHelper.swift in Sources */,
				D7CC050E2BFB352700C0B10A /* CaBot.xcdatamodeld in Sources */,
				D7CC050F2BFB352700C0B10A /* CaBotServiceCommon.swift in Sources */,
				D7CC05102BFB352700C0B10A /* SystemStatusDetailView.swift in Sources */,
				D7CC05112BFB352700C0B10A /* SpokenTextView.swift in Sources */,
				D7CC05122BFB352700C0B10A /* ResourceSelectView.swift in Sources */,
				D7CC05132BFB352700C0B10A /* CaBotServiceBLE.swift in Sources */,
				D7CC05142BFB352700C0B10A /* TourManager.swift in Sources */,
				D7CC05152BFB352700C0B10A /* BatteryStatusView.swift in Sources */,
				D7CC05162BFB352700C0B10A /* BeaconSampler.swift in Sources */,
				D7CC05172BFB352700C0B10A /* StatusLabelStyle.swift in Sources */,
				D7CC05182BFB352700C0B10A /* CaBotServiceTCP.swift in Sources */,
			);
			runOnlyForDeploymentPostprocessing = 0;
		};
/* End PBXSourcesBuildPhase section */

/* Begin PBXTargetDependency section */
		7E29F01F228B548200CA7DD6 /* PBXTargetDependency */ = {
			isa = PBXTargetDependency;
			target = 7E29F008228B548100CA7DD6 /* CaBot-Attend */;
			targetProxy = 7E29F01E228B548200CA7DD6 /* PBXContainerItemProxy */;
		};
		7E29F02A228B548200CA7DD6 /* PBXTargetDependency */ = {
			isa = PBXTargetDependency;
			target = 7E29F008228B548100CA7DD6 /* CaBot-Attend */;
			targetProxy = 7E29F029228B548200CA7DD6 /* PBXContainerItemProxy */;
		};
/* End PBXTargetDependency section */

/* Begin PBXVariantGroup section */
		097845C22531E65B004DE1F6 /* Attend-InfoPlist.strings */ = {
			isa = PBXVariantGroup;
			children = (
				097845C12531E65B004DE1F6 /* ja */,
				097845C32531E685004DE1F6 /* en */,
			);
			name = "Attend-InfoPlist.strings";
			sourceTree = "<group>";
		};
		7E557EFE2581C79B00B1B9CA /* Localizable.strings */ = {
			isa = PBXVariantGroup;
			children = (
				7E557EFF2581C79B00B1B9CA /* Base */,
				7E557F042581C80E00B1B9CA /* ja */,
				3013614A26A2262B0050CF9E /* en */,
			);
			name = Localizable.strings;
			sourceTree = "<group>";
		};
		D7CC05362BFB688400C0B10A /* User-InfoPlist.strings */ = {
			isa = PBXVariantGroup;
			children = (
				D7CC05372BFB688400C0B10A /* en */,
				D7CC05392BFB68BB00C0B10A /* ja */,
			);
			name = "User-InfoPlist.strings";
			sourceTree = "<group>";
		};
/* End PBXVariantGroup section */

/* Begin XCBuildConfiguration section */
		7E29F02F228B548200CA7DD6 /* Debug */ = {
			isa = XCBuildConfiguration;
			buildSettings = {
				ALWAYS_EMBED_SWIFT_STANDARD_LIBRARIES = NO;
				ALWAYS_SEARCH_USER_PATHS = NO;
				ARCHS = "$(ARCHS_STANDARD)";
				CLANG_ANALYZER_LOCALIZABILITY_NONLOCALIZED = YES;
				CLANG_ANALYZER_NONNULL = YES;
				CLANG_ANALYZER_NUMBER_OBJECT_CONVERSION = YES_AGGRESSIVE;
				CLANG_CXX_LANGUAGE_STANDARD = "gnu++14";
				CLANG_CXX_LIBRARY = "libc++";
				CLANG_ENABLE_MODULES = YES;
				CLANG_ENABLE_OBJC_ARC = YES;
				CLANG_ENABLE_OBJC_WEAK = YES;
				CLANG_WARN_BLOCK_CAPTURE_AUTORELEASING = YES;
				CLANG_WARN_BOOL_CONVERSION = YES;
				CLANG_WARN_COMMA = YES;
				CLANG_WARN_CONSTANT_CONVERSION = YES;
				CLANG_WARN_DEPRECATED_OBJC_IMPLEMENTATIONS = YES;
				CLANG_WARN_DIRECT_OBJC_ISA_USAGE = YES_ERROR;
				CLANG_WARN_DOCUMENTATION_COMMENTS = YES;
				CLANG_WARN_EMPTY_BODY = YES;
				CLANG_WARN_ENUM_CONVERSION = YES;
				CLANG_WARN_INFINITE_RECURSION = YES;
				CLANG_WARN_INT_CONVERSION = YES;
				CLANG_WARN_NON_LITERAL_NULL_CONVERSION = YES;
				CLANG_WARN_OBJC_IMPLICIT_RETAIN_SELF = YES;
				CLANG_WARN_OBJC_LITERAL_CONVERSION = YES;
				CLANG_WARN_OBJC_ROOT_CLASS = YES_ERROR;
				CLANG_WARN_QUOTED_INCLUDE_IN_FRAMEWORK_HEADER = YES;
				CLANG_WARN_RANGE_LOOP_ANALYSIS = YES;
				CLANG_WARN_STRICT_PROTOTYPES = YES;
				CLANG_WARN_SUSPICIOUS_MOVE = YES;
				CLANG_WARN_UNGUARDED_AVAILABILITY = YES_AGGRESSIVE;
				CLANG_WARN_UNREACHABLE_CODE = YES;
				CLANG_WARN__DUPLICATE_METHOD_MATCH = YES;
				CODE_SIGN_IDENTITY = "iPhone Developer";
				COPY_PHASE_STRIP = NO;
				DEBUG_INFORMATION_FORMAT = dwarf;
				ENABLE_STRICT_OBJC_MSGSEND = YES;
				ENABLE_TESTABILITY = YES;
				GCC_C_LANGUAGE_STANDARD = gnu11;
				GCC_DYNAMIC_NO_PIC = NO;
				GCC_NO_COMMON_BLOCKS = YES;
				GCC_OPTIMIZATION_LEVEL = 0;
				GCC_PREPROCESSOR_DEFINITIONS = (
					"DEBUG=1",
					"$(inherited)",
				);
				GCC_WARN_64_TO_32_BIT_CONVERSION = YES;
				GCC_WARN_ABOUT_RETURN_TYPE = YES_ERROR;
				GCC_WARN_UNDECLARED_SELECTOR = YES;
				GCC_WARN_UNINITIALIZED_AUTOS = YES_AGGRESSIVE;
				GCC_WARN_UNUSED_FUNCTION = YES;
				GCC_WARN_UNUSED_VARIABLE = YES;
				IPHONEOS_DEPLOYMENT_TARGET = 16.0;
				MTL_ENABLE_DEBUG_INFO = INCLUDE_SOURCE;
				MTL_FAST_MATH = YES;
				ONLY_ACTIVE_ARCH = YES;
				SDKROOT = iphoneos;
				SWIFT_ACTIVE_COMPILATION_CONDITIONS = DEBUG;
				SWIFT_OPTIMIZATION_LEVEL = "-Onone";
			};
			name = Debug;
		};
		7E29F030228B548200CA7DD6 /* Release */ = {
			isa = XCBuildConfiguration;
			buildSettings = {
				ALWAYS_EMBED_SWIFT_STANDARD_LIBRARIES = NO;
				ALWAYS_SEARCH_USER_PATHS = NO;
				ARCHS = "$(ARCHS_STANDARD)";
				CLANG_ANALYZER_LOCALIZABILITY_NONLOCALIZED = YES;
				CLANG_ANALYZER_NONNULL = YES;
				CLANG_ANALYZER_NUMBER_OBJECT_CONVERSION = YES_AGGRESSIVE;
				CLANG_CXX_LANGUAGE_STANDARD = "gnu++14";
				CLANG_CXX_LIBRARY = "libc++";
				CLANG_ENABLE_MODULES = YES;
				CLANG_ENABLE_OBJC_ARC = YES;
				CLANG_ENABLE_OBJC_WEAK = YES;
				CLANG_WARN_BLOCK_CAPTURE_AUTORELEASING = YES;
				CLANG_WARN_BOOL_CONVERSION = YES;
				CLANG_WARN_COMMA = YES;
				CLANG_WARN_CONSTANT_CONVERSION = YES;
				CLANG_WARN_DEPRECATED_OBJC_IMPLEMENTATIONS = YES;
				CLANG_WARN_DIRECT_OBJC_ISA_USAGE = YES_ERROR;
				CLANG_WARN_DOCUMENTATION_COMMENTS = YES;
				CLANG_WARN_EMPTY_BODY = YES;
				CLANG_WARN_ENUM_CONVERSION = YES;
				CLANG_WARN_INFINITE_RECURSION = YES;
				CLANG_WARN_INT_CONVERSION = YES;
				CLANG_WARN_NON_LITERAL_NULL_CONVERSION = YES;
				CLANG_WARN_OBJC_IMPLICIT_RETAIN_SELF = YES;
				CLANG_WARN_OBJC_LITERAL_CONVERSION = YES;
				CLANG_WARN_OBJC_ROOT_CLASS = YES_ERROR;
				CLANG_WARN_QUOTED_INCLUDE_IN_FRAMEWORK_HEADER = YES;
				CLANG_WARN_RANGE_LOOP_ANALYSIS = YES;
				CLANG_WARN_STRICT_PROTOTYPES = YES;
				CLANG_WARN_SUSPICIOUS_MOVE = YES;
				CLANG_WARN_UNGUARDED_AVAILABILITY = YES_AGGRESSIVE;
				CLANG_WARN_UNREACHABLE_CODE = YES;
				CLANG_WARN__DUPLICATE_METHOD_MATCH = YES;
				CODE_SIGN_IDENTITY = "iPhone Developer";
				COPY_PHASE_STRIP = NO;
				DEBUG_INFORMATION_FORMAT = "dwarf-with-dsym";
				ENABLE_NS_ASSERTIONS = NO;
				ENABLE_STRICT_OBJC_MSGSEND = YES;
				GCC_C_LANGUAGE_STANDARD = gnu11;
				GCC_NO_COMMON_BLOCKS = YES;
				GCC_WARN_64_TO_32_BIT_CONVERSION = YES;
				GCC_WARN_ABOUT_RETURN_TYPE = YES_ERROR;
				GCC_WARN_UNDECLARED_SELECTOR = YES;
				GCC_WARN_UNINITIALIZED_AUTOS = YES_AGGRESSIVE;
				GCC_WARN_UNUSED_FUNCTION = YES;
				GCC_WARN_UNUSED_VARIABLE = YES;
				IPHONEOS_DEPLOYMENT_TARGET = 16.0;
				MTL_ENABLE_DEBUG_INFO = NO;
				MTL_FAST_MATH = YES;
				ONLY_ACTIVE_ARCH = NO;
				SDKROOT = iphoneos;
				SWIFT_COMPILATION_MODE = wholemodule;
				SWIFT_OPTIMIZATION_LEVEL = "-O";
				VALIDATE_PRODUCT = YES;
			};
			name = Release;
		};
		7E29F032228B548200CA7DD6 /* Debug */ = {
			isa = XCBuildConfiguration;
			buildSettings = {
				ARCHS = "$(ARCHS_STANDARD)";
				ASSETCATALOG_COMPILER_APPICON_NAME = AppIcon;
				CODE_SIGN_IDENTITY = "Apple Development";
				CODE_SIGN_STYLE = Manual;
				DEVELOPMENT_ASSET_PATHS = "\"CaBot/Views/Preview Content\"";
				DEVELOPMENT_TEAM = "";
				ENABLE_BITCODE = NO;
				FRAMEWORK_SEARCH_PATHS = "$(inherited)";
				GCC_PRECOMPILE_PREFIX_HEADER = YES;
				GCC_PREFIX_HEADER = $PROJECT_DIR/FromNavCog/NavCog3.pch;
				HEADER_SEARCH_PATHS = "";
				INFOPLIST_FILE = CaBot/Info.plist;
				IPHONEOS_DEPLOYMENT_TARGET = 15.0;
				LD_RUNPATH_SEARCH_PATHS = (
					"$(inherited)",
					"@executable_path/Frameworks",
				);
				ONLY_ACTIVE_ARCH = YES;
				OTHER_SWIFT_FLAGS = "\"-DATTEND\"";
				PRODUCT_BUNDLE_IDENTIFIER = CMU.CaBotRemote.CaBot.Attendant;
				PRODUCT_NAME = "$(TARGET_NAME)";
				PROVISIONING_PROFILE_SPECIFIER = "";
				SWIFT_OBJC_BRIDGING_HEADER = CaBot/bridging.h;
				SWIFT_PRECOMPILE_BRIDGING_HEADER = NO;
				SWIFT_VERSION = 5.0;
				TARGETED_DEVICE_FAMILY = "1,2";
			};
			name = Debug;
		};
		7E29F033228B548200CA7DD6 /* Release */ = {
			isa = XCBuildConfiguration;
			buildSettings = {
				ARCHS = "$(ARCHS_STANDARD)";
				ASSETCATALOG_COMPILER_APPICON_NAME = AppIcon;
				CODE_SIGN_IDENTITY = "Apple Development";
				CODE_SIGN_STYLE = Manual;
				DEVELOPMENT_ASSET_PATHS = "\"CaBot/Views/Preview Content\"";
				DEVELOPMENT_TEAM = "";
				ENABLE_BITCODE = NO;
				FRAMEWORK_SEARCH_PATHS = "$(inherited)";
				GCC_PRECOMPILE_PREFIX_HEADER = YES;
				GCC_PREFIX_HEADER = $PROJECT_DIR/FromNavCog/NavCog3.pch;
				HEADER_SEARCH_PATHS = "";
				INFOPLIST_FILE = CaBot/Info.plist;
				IPHONEOS_DEPLOYMENT_TARGET = 15.0;
				LD_RUNPATH_SEARCH_PATHS = (
					"$(inherited)",
					"@executable_path/Frameworks",
				);
				ONLY_ACTIVE_ARCH = YES;
				OTHER_SWIFT_FLAGS = "\"-DATTEND\"";
				PRODUCT_BUNDLE_IDENTIFIER = CMU.CaBotRemote.CaBot.Attendant;
				PRODUCT_NAME = "$(TARGET_NAME)";
				PROVISIONING_PROFILE_SPECIFIER = "";
				SWIFT_OBJC_BRIDGING_HEADER = CaBot/bridging.h;
				SWIFT_PRECOMPILE_BRIDGING_HEADER = NO;
				SWIFT_VERSION = 5.0;
				TARGETED_DEVICE_FAMILY = "1,2";
			};
			name = Release;
		};
		7E29F035228B548200CA7DD6 /* Debug */ = {
			isa = XCBuildConfiguration;
			buildSettings = {
				ALWAYS_EMBED_SWIFT_STANDARD_LIBRARIES = YES;
				BUNDLE_LOADER = "$(TEST_HOST)";
				CODE_SIGN_STYLE = Automatic;
				DEVELOPMENT_TEAM = B98QB5W4Z4;
				INFOPLIST_FILE = CaBotTests/Info.plist;
				IPHONEOS_DEPLOYMENT_TARGET = 15.0;
				LD_RUNPATH_SEARCH_PATHS = (
					"$(inherited)",
					"@executable_path/Frameworks",
					"@loader_path/Frameworks",
				);
				PRODUCT_BUNDLE_IDENTIFIER = CMU.CaBotRemote.CaBotTests;
				PRODUCT_NAME = "$(TARGET_NAME)";
				SWIFT_VERSION = 5.0;
				TARGETED_DEVICE_FAMILY = "1,2";
				TEST_HOST = "$(BUILT_PRODUCTS_DIR)/CaBot.app/CaBot";
			};
			name = Debug;
		};
		7E29F036228B548200CA7DD6 /* Release */ = {
			isa = XCBuildConfiguration;
			buildSettings = {
				ALWAYS_EMBED_SWIFT_STANDARD_LIBRARIES = YES;
				BUNDLE_LOADER = "$(TEST_HOST)";
				CODE_SIGN_STYLE = Automatic;
				DEVELOPMENT_TEAM = B98QB5W4Z4;
				INFOPLIST_FILE = CaBotTests/Info.plist;
				IPHONEOS_DEPLOYMENT_TARGET = 15.0;
				LD_RUNPATH_SEARCH_PATHS = (
					"$(inherited)",
					"@executable_path/Frameworks",
					"@loader_path/Frameworks",
				);
				PRODUCT_BUNDLE_IDENTIFIER = CMU.CaBotRemote.CaBotTests;
				PRODUCT_NAME = "$(TARGET_NAME)";
				SWIFT_VERSION = 5.0;
				TARGETED_DEVICE_FAMILY = "1,2";
				TEST_HOST = "$(BUILT_PRODUCTS_DIR)/CaBot.app/CaBot";
			};
			name = Release;
		};
		7E29F038228B548200CA7DD6 /* Debug */ = {
			isa = XCBuildConfiguration;
			buildSettings = {
				ALWAYS_EMBED_SWIFT_STANDARD_LIBRARIES = YES;
				CODE_SIGN_STYLE = Automatic;
				DEVELOPMENT_TEAM = B98QB5W4Z4;
				INFOPLIST_FILE = CaBotUITests/Info.plist;
				LD_RUNPATH_SEARCH_PATHS = (
					"$(inherited)",
					"@executable_path/Frameworks",
					"@loader_path/Frameworks",
				);
				PRODUCT_BUNDLE_IDENTIFIER = CMU.CaBotRemote.CaBotUITests;
				PRODUCT_NAME = "$(TARGET_NAME)";
				SWIFT_VERSION = 5.0;
				TARGETED_DEVICE_FAMILY = "1,2";
				TEST_TARGET_NAME = CaBot;
			};
			name = Debug;
		};
		7E29F039228B548200CA7DD6 /* Release */ = {
			isa = XCBuildConfiguration;
			buildSettings = {
				ALWAYS_EMBED_SWIFT_STANDARD_LIBRARIES = YES;
				CODE_SIGN_STYLE = Automatic;
				DEVELOPMENT_TEAM = B98QB5W4Z4;
				INFOPLIST_FILE = CaBotUITests/Info.plist;
				LD_RUNPATH_SEARCH_PATHS = (
					"$(inherited)",
					"@executable_path/Frameworks",
					"@loader_path/Frameworks",
				);
				PRODUCT_BUNDLE_IDENTIFIER = CMU.CaBotRemote.CaBotUITests;
				PRODUCT_NAME = "$(TARGET_NAME)";
				SWIFT_VERSION = 5.0;
				TARGETED_DEVICE_FAMILY = "1,2";
				TEST_TARGET_NAME = CaBot;
			};
			name = Release;
		};
		7EDE7C9029B5715800A65829 /* Debug */ = {
			isa = XCBuildConfiguration;
			buildSettings = {
				CLANG_CXX_LANGUAGE_STANDARD = "gnu++20";
				"CODE_SIGN_IDENTITY[sdk=macosx*]" = "Apple Development";
				CODE_SIGN_STYLE = Automatic;
				DEVELOPMENT_TEAM = B98QB5W4Z4;
				MACOSX_DEPLOYMENT_TARGET = 13.0;
				PRODUCT_BUNDLE_IDENTIFIER = CMU.CaBotRemote.CaBotTool;
				PRODUCT_NAME = "$(TARGET_NAME)";
				SDKROOT = macosx;
				SWIFT_VERSION = 5.0;
			};
			name = Debug;
		};
		7EDE7C9129B5715800A65829 /* Release */ = {
			isa = XCBuildConfiguration;
			buildSettings = {
				CLANG_CXX_LANGUAGE_STANDARD = "gnu++20";
				"CODE_SIGN_IDENTITY[sdk=macosx*]" = "Apple Development";
				CODE_SIGN_STYLE = Automatic;
				DEVELOPMENT_TEAM = B98QB5W4Z4;
				MACOSX_DEPLOYMENT_TARGET = 13.0;
				PRODUCT_BUNDLE_IDENTIFIER = CMU.CaBotRemote.CaBotTool;
				PRODUCT_NAME = "$(TARGET_NAME)";
				SDKROOT = macosx;
				SWIFT_VERSION = 5.0;
			};
			name = Release;
		};
		D7CC05292BFB352700C0B10A /* Debug */ = {
			isa = XCBuildConfiguration;
			buildSettings = {
				ARCHS = "$(ARCHS_STANDARD)";
				ASSETCATALOG_COMPILER_APPICON_NAME = AppIcon;
				CODE_SIGN_IDENTITY = "Apple Development";
				CODE_SIGN_STYLE = Manual;
				DEVELOPMENT_ASSET_PATHS = "\"CaBot/Views/Preview Content\"";
				DEVELOPMENT_TEAM = "";
				ENABLE_BITCODE = NO;
				FRAMEWORK_SEARCH_PATHS = "$(inherited)";
				GCC_PRECOMPILE_PREFIX_HEADER = YES;
				GCC_PREFIX_HEADER = $PROJECT_DIR/FromNavCog/NavCog3.pch;
				HEADER_SEARCH_PATHS = "";
				INFOPLIST_FILE = CaBot/Info.plist;
				IPHONEOS_DEPLOYMENT_TARGET = 15.0;
				LD_RUNPATH_SEARCH_PATHS = (
					"$(inherited)",
					"@executable_path/Frameworks",
				);
				ONLY_ACTIVE_ARCH = YES;
				OTHER_SWIFT_FLAGS = "\"-DUSER\"";
				PRODUCT_BUNDLE_IDENTIFIER = CMU.CaBotRemote.CaBot.User;
				PRODUCT_NAME = "$(TARGET_NAME)";
				PROVISIONING_PROFILE_SPECIFIER = "";
				SWIFT_OBJC_BRIDGING_HEADER = CaBot/bridging.h;
				SWIFT_PRECOMPILE_BRIDGING_HEADER = NO;
				SWIFT_VERSION = 5.0;
				TARGETED_DEVICE_FAMILY = "1,2";
			};
			name = Debug;
		};
		D7CC052A2BFB352700C0B10A /* Release */ = {
			isa = XCBuildConfiguration;
			buildSettings = {
				ARCHS = "$(ARCHS_STANDARD)";
				ASSETCATALOG_COMPILER_APPICON_NAME = AppIcon;
				CODE_SIGN_IDENTITY = "Apple Development";
				CODE_SIGN_STYLE = Manual;
				DEVELOPMENT_ASSET_PATHS = "\"CaBot/Views/Preview Content\"";
				DEVELOPMENT_TEAM = "";
				ENABLE_BITCODE = NO;
				FRAMEWORK_SEARCH_PATHS = "$(inherited)";
				GCC_PRECOMPILE_PREFIX_HEADER = YES;
				GCC_PREFIX_HEADER = $PROJECT_DIR/FromNavCog/NavCog3.pch;
				HEADER_SEARCH_PATHS = "";
				INFOPLIST_FILE = CaBot/Info.plist;
				IPHONEOS_DEPLOYMENT_TARGET = 15.0;
				LD_RUNPATH_SEARCH_PATHS = (
					"$(inherited)",
					"@executable_path/Frameworks",
				);
				ONLY_ACTIVE_ARCH = YES;
				OTHER_SWIFT_FLAGS = "\"-DUSER\"";
				PRODUCT_BUNDLE_IDENTIFIER = CMU.CaBotRemote.CaBot.User;
				PRODUCT_NAME = "$(TARGET_NAME)";
				PROVISIONING_PROFILE_SPECIFIER = "";
				SWIFT_OBJC_BRIDGING_HEADER = CaBot/bridging.h;
				SWIFT_PRECOMPILE_BRIDGING_HEADER = NO;
				SWIFT_VERSION = 5.0;
				TARGETED_DEVICE_FAMILY = "1,2";
			};
			name = Release;
		};
/* End XCBuildConfiguration section */

/* Begin XCConfigurationList section */
		7E29F004228B548100CA7DD6 /* Build configuration list for PBXProject "CaBot" */ = {
			isa = XCConfigurationList;
			buildConfigurations = (
				7E29F02F228B548200CA7DD6 /* Debug */,
				7E29F030228B548200CA7DD6 /* Release */,
			);
			defaultConfigurationIsVisible = 0;
			defaultConfigurationName = Release;
		};
		7E29F031228B548200CA7DD6 /* Build configuration list for PBXNativeTarget "CaBot-Attend" */ = {
			isa = XCConfigurationList;
			buildConfigurations = (
				7E29F032228B548200CA7DD6 /* Debug */,
				7E29F033228B548200CA7DD6 /* Release */,
			);
			defaultConfigurationIsVisible = 0;
			defaultConfigurationName = Release;
		};
		7E29F034228B548200CA7DD6 /* Build configuration list for PBXNativeTarget "CaBotTests" */ = {
			isa = XCConfigurationList;
			buildConfigurations = (
				7E29F035228B548200CA7DD6 /* Debug */,
				7E29F036228B548200CA7DD6 /* Release */,
			);
			defaultConfigurationIsVisible = 0;
			defaultConfigurationName = Release;
		};
		7E29F037228B548200CA7DD6 /* Build configuration list for PBXNativeTarget "CaBotUITests" */ = {
			isa = XCConfigurationList;
			buildConfigurations = (
				7E29F038228B548200CA7DD6 /* Debug */,
				7E29F039228B548200CA7DD6 /* Release */,
			);
			defaultConfigurationIsVisible = 0;
			defaultConfigurationName = Release;
		};
		7EDE7C8F29B5715800A65829 /* Build configuration list for PBXNativeTarget "CaBotTool" */ = {
			isa = XCConfigurationList;
			buildConfigurations = (
				7EDE7C9029B5715800A65829 /* Debug */,
				7EDE7C9129B5715800A65829 /* Release */,
			);
			defaultConfigurationIsVisible = 0;
			defaultConfigurationName = Release;
		};
		D7CC05282BFB352700C0B10A /* Build configuration list for PBXNativeTarget "CaBot-User" */ = {
			isa = XCConfigurationList;
			buildConfigurations = (
				D7CC05292BFB352700C0B10A /* Debug */,
				D7CC052A2BFB352700C0B10A /* Release */,
			);
			defaultConfigurationIsVisible = 0;
			defaultConfigurationName = Release;
		};
/* End XCConfigurationList section */

/* Begin XCRemoteSwiftPackageReference section */
		0967677D29371B9F005CFA58 /* XCRemoteSwiftPackageReference "socket" */ = {
			isa = XCRemoteSwiftPackageReference;
			repositoryURL = "https://github.com/socketio/socket.io-client-swift";
			requirement = {
				branch = master;
				kind = branch;
			};
		};
		3009AC2F26AA3F4000370873 /* XCRemoteSwiftPackageReference "HLPDialog" */ = {
			isa = XCRemoteSwiftPackageReference;
			repositoryURL = "https://github.com/hulop/HLPDialog";
			requirement = {
				branch = "swift-package";
				kind = branch;
			};
		};
		306069B229A5E45D001FB5DB /* XCRemoteSwiftPackageReference "NavigationBackport" */ = {
			isa = XCRemoteSwiftPackageReference;
			repositoryURL = "https://github.com/johnpatrickmorgan/NavigationBackport.git";
			requirement = {
				kind = exactVersion;
				version = 0.7.1;
			};
		};
		306C7F6A265D435100E5928E /* XCRemoteSwiftPackageReference "Yams" */ = {
			isa = XCRemoteSwiftPackageReference;
			repositoryURL = "https://github.com/jpsim/Yams";
			requirement = {
				kind = exactVersion;
				version = 2.0.0;
			};
		};
		308FCE2127D9014E009FCC7B /* XCRemoteSwiftPackageReference "swift-collections" */ = {
			isa = XCRemoteSwiftPackageReference;
			repositoryURL = "https://github.com/apple/swift-collections.git";
			requirement = {
				kind = exactVersion;
				version = 1.0.1;
			};
		};
		308FCE2827E12844009FCC7B /* XCRemoteSwiftPackageReference "GzipSwift" */ = {
			isa = XCRemoteSwiftPackageReference;
			repositoryURL = "https://github.com/1024jp/GzipSwift";
			requirement = {
				kind = exactVersion;
				version = 5.1.1;
			};
		};
		7EDE7C9229B5733D00A65829 /* XCRemoteSwiftPackageReference "swift-argument-parser" */ = {
			isa = XCRemoteSwiftPackageReference;
			repositoryURL = "https://github.com/apple/swift-argument-parser.git";
			requirement = {
				kind = upToNextMajorVersion;
				minimumVersion = 1.0.0;
			};
		};
		A97F30DD2CDDC9FA00BE5C43 /* XCRemoteSwiftPackageReference "PriorityQueueTTS" */ = {
			isa = XCRemoteSwiftPackageReference;
			repositoryURL = "https://github.com/CMU-cabot/PriorityQueueTTS.git";
			requirement = {
				branch = fix/utterance_attribute;
				kind = branch;
			};
		};
		D7CC04E82BFB352700C0B10A /* XCRemoteSwiftPackageReference "Yams" */ = {
			isa = XCRemoteSwiftPackageReference;
			repositoryURL = "https://github.com/jpsim/Yams";
			requirement = {
				kind = exactVersion;
				version = 2.0.0;
			};
		};
		D7CC04EA2BFB352700C0B10A /* XCRemoteSwiftPackageReference "HLPDialog" */ = {
			isa = XCRemoteSwiftPackageReference;
			repositoryURL = "https://github.com/hulop/HLPDialog";
			requirement = {
				branch = "swift-package";
				kind = branch;
			};
		};
		D7CC04EC2BFB352700C0B10A /* XCRemoteSwiftPackageReference "swift-collections" */ = {
			isa = XCRemoteSwiftPackageReference;
			repositoryURL = "https://github.com/apple/swift-collections.git";
			requirement = {
				kind = exactVersion;
				version = 1.0.1;
			};
		};
		D7CC04EE2BFB352700C0B10A /* XCRemoteSwiftPackageReference "GzipSwift" */ = {
			isa = XCRemoteSwiftPackageReference;
			repositoryURL = "https://github.com/1024jp/GzipSwift";
			requirement = {
				kind = exactVersion;
				version = 5.1.1;
			};
		};
		D7CC04F02BFB352700C0B10A /* XCRemoteSwiftPackageReference "socket" */ = {
			isa = XCRemoteSwiftPackageReference;
			repositoryURL = "https://github.com/socketio/socket.io-client-swift";
			requirement = {
				branch = master;
				kind = branch;
			};
		};
		D7CC04F22BFB352700C0B10A /* XCRemoteSwiftPackageReference "NavigationBackport" */ = {
			isa = XCRemoteSwiftPackageReference;
			repositoryURL = "https://github.com/johnpatrickmorgan/NavigationBackport.git";
			requirement = {
				kind = exactVersion;
				version = 0.7.1;
			};
		};
		E493D8772C2279B200691097 /* XCRemoteSwiftPackageReference "ZIPFoundation" */ = {
			isa = XCRemoteSwiftPackageReference;
			repositoryURL = "https://github.com/weichsel/ZIPFoundation.git";
			requirement = {
				kind = upToNextMajorVersion;
				minimumVersion = 0.9.19;
			};
		};
/* End XCRemoteSwiftPackageReference section */

/* Begin XCSwiftPackageProductDependency section */
		0967677E29371BA0005CFA58 /* SocketIO */ = {
			isa = XCSwiftPackageProductDependency;
			package = 0967677D29371B9F005CFA58 /* XCRemoteSwiftPackageReference "socket" */;
			productName = SocketIO;
		};
		3009AC3026AA3F4000370873 /* HLPDialog */ = {
			isa = XCSwiftPackageProductDependency;
			package = 3009AC2F26AA3F4000370873 /* XCRemoteSwiftPackageReference "HLPDialog" */;
			productName = HLPDialog;
		};
		306069B329A5E45D001FB5DB /* NavigationBackport */ = {
			isa = XCSwiftPackageProductDependency;
			package = 306069B229A5E45D001FB5DB /* XCRemoteSwiftPackageReference "NavigationBackport" */;
			productName = NavigationBackport;
		};
		306C7F6B265D435100E5928E /* Yams */ = {
			isa = XCSwiftPackageProductDependency;
			package = 306C7F6A265D435100E5928E /* XCRemoteSwiftPackageReference "Yams" */;
			productName = Yams;
		};
		308FCE2227D9014E009FCC7B /* Collections */ = {
			isa = XCSwiftPackageProductDependency;
			package = 308FCE2127D9014E009FCC7B /* XCRemoteSwiftPackageReference "swift-collections" */;
			productName = Collections;
		};
		308FCE2927E12844009FCC7B /* Gzip */ = {
			isa = XCSwiftPackageProductDependency;
			package = 308FCE2827E12844009FCC7B /* XCRemoteSwiftPackageReference "GzipSwift" */;
			productName = Gzip;
		};
		7EDE7C9529B5737C00A65829 /* ArgumentParser */ = {
			isa = XCSwiftPackageProductDependency;
			package = 7EDE7C9229B5733D00A65829 /* XCRemoteSwiftPackageReference "swift-argument-parser" */;
			productName = ArgumentParser;
		};
		7EDE7C9829B5803700A65829 /* Yams */ = {
			isa = XCSwiftPackageProductDependency;
			package = 306C7F6A265D435100E5928E /* XCRemoteSwiftPackageReference "Yams" */;
			productName = Yams;
		};
		A97F30DE2CDDC9FA00BE5C43 /* PriorityQueueTTS */ = {
			isa = XCSwiftPackageProductDependency;
			package = A97F30DD2CDDC9FA00BE5C43 /* XCRemoteSwiftPackageReference "PriorityQueueTTS" */;
			productName = PriorityQueueTTS;
		};
		A97F30E02CDDCA0D00BE5C43 /* PriorityQueueTTS */ = {
			isa = XCSwiftPackageProductDependency;
			package = A97F30DD2CDDC9FA00BE5C43 /* XCRemoteSwiftPackageReference "PriorityQueueTTS" */;
			productName = PriorityQueueTTS;
		};
		D7CC04E72BFB352700C0B10A /* Yams */ = {
			isa = XCSwiftPackageProductDependency;
			package = D7CC04E82BFB352700C0B10A /* XCRemoteSwiftPackageReference "Yams" */;
			productName = Yams;
		};
		D7CC04E92BFB352700C0B10A /* HLPDialog */ = {
			isa = XCSwiftPackageProductDependency;
			package = D7CC04EA2BFB352700C0B10A /* XCRemoteSwiftPackageReference "HLPDialog" */;
			productName = HLPDialog;
		};
		D7CC04EB2BFB352700C0B10A /* Collections */ = {
			isa = XCSwiftPackageProductDependency;
			package = D7CC04EC2BFB352700C0B10A /* XCRemoteSwiftPackageReference "swift-collections" */;
			productName = Collections;
		};
		D7CC04ED2BFB352700C0B10A /* Gzip */ = {
			isa = XCSwiftPackageProductDependency;
			package = D7CC04EE2BFB352700C0B10A /* XCRemoteSwiftPackageReference "GzipSwift" */;
			productName = Gzip;
		};
		D7CC04EF2BFB352700C0B10A /* SocketIO */ = {
			isa = XCSwiftPackageProductDependency;
			package = D7CC04F02BFB352700C0B10A /* XCRemoteSwiftPackageReference "socket" */;
			productName = SocketIO;
		};
		D7CC04F12BFB352700C0B10A /* NavigationBackport */ = {
			isa = XCSwiftPackageProductDependency;
			package = D7CC04F22BFB352700C0B10A /* XCRemoteSwiftPackageReference "NavigationBackport" */;
			productName = NavigationBackport;
		};
		E493D8782C2279F700691097 /* ZIPFoundation */ = {
			isa = XCSwiftPackageProductDependency;
			package = E493D8772C2279B200691097 /* XCRemoteSwiftPackageReference "ZIPFoundation" */;
			productName = ZIPFoundation;
		};
		E493D87A2C227A0D00691097 /* ZIPFoundation */ = {
			isa = XCSwiftPackageProductDependency;
			package = E493D8772C2279B200691097 /* XCRemoteSwiftPackageReference "ZIPFoundation" */;
			productName = ZIPFoundation;
		};
/* End XCSwiftPackageProductDependency section */

/* Begin XCVersionGroup section */
		30E50DD9269F7E3800729ABD /* CaBot.xcdatamodeld */ = {
			isa = XCVersionGroup;
			children = (
				30E50DDA269F7E3800729ABD /* CaBot.xcdatamodel */,
			);
			currentVersion = 30E50DDA269F7E3800729ABD /* CaBot.xcdatamodel */;
			path = CaBot.xcdatamodeld;
			sourceTree = "<group>";
			versionGroupType = wrapper.xcdatamodel;
		};
/* End XCVersionGroup section */
	};
	rootObject = 7E29F001228B548100CA7DD6 /* Project object */;
}<|MERGE_RESOLUTION|>--- conflicted
+++ resolved
@@ -496,11 +496,8 @@
 				308FCE2927E12844009FCC7B /* Gzip */,
 				0967677E29371BA0005CFA58 /* SocketIO */,
 				306069B329A5E45D001FB5DB /* NavigationBackport */,
-<<<<<<< HEAD
 				E493D87A2C227A0D00691097 /* ZIPFoundation */,
-=======
 				A97F30DE2CDDC9FA00BE5C43 /* PriorityQueueTTS */,
->>>>>>> 42c74aed
 			);
 			productName = CaBot;
 			productReference = 7E29F009228B548100CA7DD6 /* CaBot-Attend.app */;
@@ -585,11 +582,8 @@
 				D7CC04ED2BFB352700C0B10A /* Gzip */,
 				D7CC04EF2BFB352700C0B10A /* SocketIO */,
 				D7CC04F12BFB352700C0B10A /* NavigationBackport */,
-<<<<<<< HEAD
-				E493D8782C2279F700691097 /* ZIPFoundation */,
-=======
+                E493D8782C2279F700691097 /* ZIPFoundation */,
 				A97F30E02CDDCA0D00BE5C43 /* PriorityQueueTTS */,
->>>>>>> 42c74aed
 			);
 			productName = CaBot;
 			productReference = D7CC052B2BFB352700C0B10A /* CaBot-User.app */;
@@ -640,11 +634,8 @@
 				0967677D29371B9F005CFA58 /* XCRemoteSwiftPackageReference "socket" */,
 				306069B229A5E45D001FB5DB /* XCRemoteSwiftPackageReference "NavigationBackport" */,
 				7EDE7C9229B5733D00A65829 /* XCRemoteSwiftPackageReference "swift-argument-parser" */,
-<<<<<<< HEAD
 				E493D8772C2279B200691097 /* XCRemoteSwiftPackageReference "ZIPFoundation" */,
-=======
 				A97F30DD2CDDC9FA00BE5C43 /* XCRemoteSwiftPackageReference "PriorityQueueTTS" */,
->>>>>>> 42c74aed
 			);
 			productRefGroup = 7E29F00A228B548100CA7DD6 /* Products */;
 			projectDirPath = "";
