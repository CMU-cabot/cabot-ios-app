--- conflicted
+++ resolved
@@ -111,14 +111,11 @@
 		D7CC05382BFB688400C0B10A /* User-InfoPlist.strings in Resources */ = {isa = PBXBuildFile; fileRef = D7CC05362BFB688400C0B10A /* User-InfoPlist.strings */; };
 		D7D7A6FB2BFECB490072ADF6 /* TourDetailView.swift in Sources */ = {isa = PBXBuildFile; fileRef = D7D7A6FA2BFECB490072ADF6 /* TourDetailView.swift */; };
 		D7E54B522C0CD03A002FE3C4 /* MainMenuView.swift in Sources */ = {isa = PBXBuildFile; fileRef = D7E54B512C0CD03A002FE3C4 /* MainMenuView.swift */; };
-<<<<<<< HEAD
+		D7F6BE6E2C2A57C300CD8258 /* SettingView.swift in Sources */ = {isa = PBXBuildFile; fileRef = D7F6BE6D2C2A57C300CD8258 /* SettingView.swift */; };
 		E46C82642C18081100917AB3 /* ResourceDownload.swift in Sources */ = {isa = PBXBuildFile; fileRef = E46C82632C18081100917AB3 /* ResourceDownload.swift */; };
 		E46C82652C18081100917AB3 /* ResourceDownload.swift in Sources */ = {isa = PBXBuildFile; fileRef = E46C82632C18081100917AB3 /* ResourceDownload.swift */; };
 		E493D8792C2279F700691097 /* ZIPFoundation in Frameworks */ = {isa = PBXBuildFile; productRef = E493D8782C2279F700691097 /* ZIPFoundation */; };
 		E493D87B2C227A0D00691097 /* ZIPFoundation in Frameworks */ = {isa = PBXBuildFile; productRef = E493D87A2C227A0D00691097 /* ZIPFoundation */; };
-=======
-		D7F6BE6E2C2A57C300CD8258 /* SettingView.swift in Sources */ = {isa = PBXBuildFile; fileRef = D7F6BE6D2C2A57C300CD8258 /* SettingView.swift */; };
->>>>>>> d685651f
 		E561455F2A6E02A8005CF82F /* RosWebView.swift in Sources */ = {isa = PBXBuildFile; fileRef = E561455E2A6E02A8005CF82F /* RosWebView.swift */; };
 /* End PBXBuildFile section */
 
@@ -226,11 +223,8 @@
 		D7CC05392BFB68BB00C0B10A /* ja */ = {isa = PBXFileReference; lastKnownFileType = text.plist.strings; name = ja; path = "ja.lproj/User-InfoPlist.strings"; sourceTree = "<group>"; };
 		D7D7A6FA2BFECB490072ADF6 /* TourDetailView.swift */ = {isa = PBXFileReference; fileEncoding = 4; lastKnownFileType = sourcecode.swift; path = TourDetailView.swift; sourceTree = "<group>"; };
 		D7E54B512C0CD03A002FE3C4 /* MainMenuView.swift */ = {isa = PBXFileReference; fileEncoding = 4; lastKnownFileType = sourcecode.swift; path = MainMenuView.swift; sourceTree = "<group>"; };
-<<<<<<< HEAD
+		D7F6BE6D2C2A57C300CD8258 /* SettingView.swift */ = {isa = PBXFileReference; fileEncoding = 4; lastKnownFileType = sourcecode.swift; path = SettingView.swift; sourceTree = "<group>"; };
 		E46C82632C18081100917AB3 /* ResourceDownload.swift */ = {isa = PBXFileReference; lastKnownFileType = sourcecode.swift; path = ResourceDownload.swift; sourceTree = "<group>"; };
-=======
-		D7F6BE6D2C2A57C300CD8258 /* SettingView.swift */ = {isa = PBXFileReference; fileEncoding = 4; lastKnownFileType = sourcecode.swift; path = SettingView.swift; sourceTree = "<group>"; };
->>>>>>> d685651f
 		E561455E2A6E02A8005CF82F /* RosWebView.swift */ = {isa = PBXFileReference; lastKnownFileType = sourcecode.swift; path = RosWebView.swift; sourceTree = "<group>"; };
 /* End PBXFileReference section */
 
